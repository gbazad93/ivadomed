--- conflicted
+++ resolved
@@ -28,11 +28,7 @@
 
 
 def test_unet():
-<<<<<<< HEAD
-    device = torch.device("cuda:"+str(GPU_NUMBER) if torch.cuda.is_available() else "cpu")
-=======
     device = torch.device("cuda:" + str(GPU_NUMBER) if torch.cuda.is_available() else "cpu")
->>>>>>> 75d2758a
     cuda_available = torch.cuda.is_available()
     if cuda_available:
         torch.cuda.set_device(device)
@@ -103,10 +99,6 @@
                                       length=[96, 96, 16],
                                       padding=0)
 
-<<<<<<< HEAD
-
-=======
->>>>>>> 75d2758a
     metadata_clustering_models = None
     ds_train, train_onehotencoder = imed_film.normalize_metadata(ds_train,
                                                                  metadata_clustering_models,
