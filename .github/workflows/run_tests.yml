# This workflow will install Python dependencies, run tests and lint with a variety of Python versions
# For more information see: https://help.github.com/actions/language-and-framework-guides/using-python-with-github-actions

name: Run tests

on:
  # Trigger the workflow on push but only for the master branch
  push:
    branches:
      - master
  # Trigger the workflow on pull requests, but reveal no secrets, do not use pull_request_target, see:
  # https://docs.github.com/en/actions/reference/events-that-trigger-workflows#pull_request_target
  pull_request:

env:
  # Even when given -y, apt will still sometimes hang at a prompt if a package
  # has clarifications to ask; DEBIAN_FRONTEND=noninteractive prevents that,
  # This will be defined for non-debian platforms below too, but there's no harm in that.
  # (TravisCI quietly defined this on all their platforms, but we have to give it manually on GithubCI.)
  DEBIAN_FRONTEND: 'noninteractive'

jobs:
  ultra_matrix_test:
    name: Matrix Test of Python ${{ matrix.python-version }} on ${{ matrix.os }}

    # Matrix driven OS
    runs-on: ${{ matrix.os }}

    # Default shell for ALL subsequent steps.
    defaults:
      run:
        shell: bash {0}

    # Defining matrix for OS and Python
    strategy:

      # Ensure exhaustive testing of all scenarios to gather maximum amount of information
      fail-fast: false

      matrix:
        os: [ "ubuntu-latest", "macos-latest", "windows-latest" ]
        python-version: [3.6, 3.7, 3.8]
        test-name:
          - integration-test

    # Main steps for the test to be reproduced across OS x Python
    steps:
<<<<<<< HEAD
=======
    - uses: actions/checkout@v2
    - name: Set up Python ${{ matrix.python-version }}
      uses: actions/setup-python@v1
      with:
        python-version: ${{ matrix.python-version }}
    - name: Install dependencies
      run: |
        python -m pip install --upgrade pip
        pip install flake8 pytest coverage coveralls pytest-cov
        if [ -f requirements.txt ]; then pip install -r requirements.txt; fi
        pip install -e .
    - name: Lint with flake8
      run: |
        # stop the build if there are Python syntax errors or undefined names
        #flake8 . --count --select=E9,F63,F7,F82 --show-source --statistics
        # exit-zero treats all errors as warnings. The GitHub editor is 127 chars wide
        flake8 . --count --exit-zero --max-complexity=10 --max-line-length=127 --statistics
    - name: Test with pytest
      env:
        GITHUB_TOKEN: ${{ secrets.GITHUB_TOKEN }}
        COVERALLS_FLAG_NAME: ${{ matrix.test-name }}
        COVERALLS_PARALLEL: true
      run: |
         ivadomed_download_data -d data_testing -o data_testing
         ivadomed_download_data -d data_functional_testing -o data_functional_testing
         pytest . -v --cov ivadomed/ --cov-report term-missing
         coveralls --service=github
>>>>>>> a34411be

      # Step 0: Checkout code.
      - uses: actions/checkout@v2

      # Step 1: Setup python version
      - name: Set up Python ${{ matrix.python-version }}
        uses: actions/setup-python@v2
        with:
          python-version: ${{ matrix.python-version }}

      # Step 2: Install requirement dependencies.
      - name: Install dependencies
        uses: py-actions/py-dependency-install@v2

      # Step 3: install additional pytest/dev related dependencies
      - name: Install dev dependencies
        run: |
          pip install flake8 pytest coverage coveralls pytest-cov
          pip install torch==1.5.0+cpu torchvision==0.6.0+cpu -f https://download.pytorch.org/whl/torch_stable.html
          pip install -e .

      # Step 3: Lint.
      - name: Lint with flake8
        run: |
          # stop the build if there are Python syntax errors or undefined names
          #flake8 . --count --select=E9,F63,F7,F82 --show-source --statistics
          # exit-zero treats all errors as warnings. The GitHub editor is 127 chars wide
          flake8 . --count --exit-zero --max-complexity=10 --max-line-length=127 --statistics

      # Step 4: Full Pytest
      - name: Test with pytest
        env:
          GITHUB_TOKEN: ${{ secrets.GITHUB_TOKEN }}
          COVERALLS_FLAG_NAME: ${{ matrix.test-name }}
          COVERALLS_PARALLEL: true
        run: |
          pytest --cov=./ --cov-report term-missing
          coveralls --service=github

  # This step is MANDATORY and used to indicate matrix completion to coveralls.io
  # See here: https://coveralls-python.readthedocs.io/en/latest/usage/configuration.html#github-actions-support
  coveralls:
    needs: ultra_matrix_test
    runs-on: ubuntu-latest
    container: python:3-slim
    steps:
      - name: Finished
        env:
          GITHUB_TOKEN: ${{ secrets.GITHUB_TOKEN }}
        run: |
          pip3 install --upgrade coveralls
          coveralls --finish
<|MERGE_RESOLUTION|>--- conflicted
+++ resolved
@@ -45,36 +45,6 @@
 
     # Main steps for the test to be reproduced across OS x Python
     steps:
-<<<<<<< HEAD
-=======
-    - uses: actions/checkout@v2
-    - name: Set up Python ${{ matrix.python-version }}
-      uses: actions/setup-python@v1
-      with:
-        python-version: ${{ matrix.python-version }}
-    - name: Install dependencies
-      run: |
-        python -m pip install --upgrade pip
-        pip install flake8 pytest coverage coveralls pytest-cov
-        if [ -f requirements.txt ]; then pip install -r requirements.txt; fi
-        pip install -e .
-    - name: Lint with flake8
-      run: |
-        # stop the build if there are Python syntax errors or undefined names
-        #flake8 . --count --select=E9,F63,F7,F82 --show-source --statistics
-        # exit-zero treats all errors as warnings. The GitHub editor is 127 chars wide
-        flake8 . --count --exit-zero --max-complexity=10 --max-line-length=127 --statistics
-    - name: Test with pytest
-      env:
-        GITHUB_TOKEN: ${{ secrets.GITHUB_TOKEN }}
-        COVERALLS_FLAG_NAME: ${{ matrix.test-name }}
-        COVERALLS_PARALLEL: true
-      run: |
-         ivadomed_download_data -d data_testing -o data_testing
-         ivadomed_download_data -d data_functional_testing -o data_functional_testing
-         pytest . -v --cov ivadomed/ --cov-report term-missing
-         coveralls --service=github
->>>>>>> a34411be
 
       # Step 0: Checkout code.
       - uses: actions/checkout@v2
@@ -111,7 +81,7 @@
           COVERALLS_FLAG_NAME: ${{ matrix.test-name }}
           COVERALLS_PARALLEL: true
         run: |
-          pytest --cov=./ --cov-report term-missing
+          pytest . -v --cov ivadomed/ --cov-report term-missing
           coveralls --service=github
 
   # This step is MANDATORY and used to indicate matrix completion to coveralls.io
