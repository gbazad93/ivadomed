--- conflicted
+++ resolved
@@ -44,12 +44,8 @@
         COVERALLS_FLAG_NAME: ${{ matrix.test-name }}
         COVERALLS_PARALLEL: true
       run: |
-<<<<<<< HEAD
-         ivadomed_download_data -d data_testing -o testing_data
+         ivadomed_download_data -d data_testing -o data_testing
          ivadomed_download_data -d data_functional_testing -o data_functional_testing
-=======
-         ivadomed_download_data -d data_testing -o data_testing
->>>>>>> 7987828d
          pytest --cov=./ --cov-report term-missing
          coveralls --service=github
 
