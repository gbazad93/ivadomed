--- conflicted
+++ resolved
@@ -240,21 +240,13 @@
     bounding_box_dict = {}
     if object_detection_params is None or object_detection_params[ObjectDetectionParamsKW.OBJECT_DETECTION_PATH] is None:
         return bounding_box_dict
-<<<<<<< HEAD
-    bounding_box_path = os.path.join(object_detection_params[ObjectDetectionParamsKW.PATH_OUTPUT], 'bounding_boxes.json')
-    if os.path.exists(bounding_box_path):
-        with open(bounding_box_path, 'r') as fp:
-            bounding_box_dict = json.load(fp)
-    elif object_detection_params[ObjectDetectionParamsKW.OBJECT_DETECTION_PATH] is not None and \
-            os.path.exists(object_detection_params[ObjectDetectionParamsKW.OBJECT_DETECTION_PATH]):
-=======
-    bounding_box_path = Path(object_detection_params.get('path_output'), 'bounding_boxes.json')
+
+    bounding_box_path = Path(object_detection_params.get(ObjectDetectionParamsKW.PATH_OUTPUT), 'bounding_boxes.json')
     if bounding_box_path.exists():
         with bounding_box_path.open(mode='r') as fp:
             bounding_box_dict = json.load(fp)
-    elif object_detection_params['object_detection_path'] is not None and \
-            Path(object_detection_params.get('object_detection_path')).exists():
->>>>>>> 93598c17
+    elif object_detection_params[ObjectDetectionParamsKW.OBJECT_DETECTION_PATH] is not None and \
+            Path(object_detection_params.get(ObjectDetectionParamsKW.OBJECT_DETECTION_PATH)).exists():
         bounding_box_dict = generate_bounding_box_file(subject_path_list,
                                                        object_detection_params[ObjectDetectionParamsKW.OBJECT_DETECTION_PATH],
                                                        object_detection_params[ObjectDetectionParamsKW.PATH_OUTPUT],
