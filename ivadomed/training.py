import copy
import os
import time
import random
import numpy as np
import torch
import torch.backends.cudnn as cudnn
from torch import optim, nn
from torch.utils.data import DataLoader
from torch.utils.tensorboard import SummaryWriter
from tqdm import tqdm

from ivadomed import losses as imed_losses
from ivadomed import metrics as imed_metrics
from ivadomed import models as imed_models
from ivadomed import utils as imed_utils
from ivadomed.loader import utils as imed_loader_utils
from ivadomed.postprocessing import threshold_predictions
import datetime

cudnn.benchmark = True


def train(model_params, dataset_train, dataset_val, training_params, log_directory, device,
          cuda_available=True, metric_fns=None, n_gif=0, roc_increment=None, debugging=False):
    """Main command to train the network.

    Args:
        model_params (dict): Model's parameters.
        dataset_train (imed_loader): Training dataset.
        dataset_val (imed_loader): Validation dataset.
        training_params (dict):
        log_directory (str): Folder where log files, best and final models are saved.
        device (str): Indicates the CPU or GPU ID.
        cuda_available (bool): If True, CUDA is available.
        metric_fns (list): List of metrics, see :mod:`ivadomed.metrics`.
        n_gif (int): Generates a GIF during training if larger than zero, one frame per epoch for a given slice. The
            parameter indicates the number of 2D slices used to generate GIFs, one GIF per slice. A GIF shows
            predictions of a given slice from the validation sub-dataset. They are saved within the log directory.
        roc_increment (float): A ROC analysis is performed at the end of the training using the trained model and the
            validation sub-dataset to find the optimal binarization threshold. The specified value indicates the
            increment between 0 and 1 used during the ROC analysis (e.g. 0.1).
        debugging (bool): If True, extended verbosity and intermediate outputs.

    Returns:
        float, float, float, float, float: best_training_dice, best_training_loss, best_validation_dice,
            best_validation_loss, optimal_threshold.
    """
    # Write the metrics, images, etc to TensorBoard format
    writer = SummaryWriter(log_dir=log_directory)

    # BALANCE SAMPLES AND PYTORCH LOADER
    conditions = all([training_params["balance_samples"], model_params["name"] != "HeMIS"])
    sampler_train, shuffle_train = get_sampler(dataset_train, conditions)

    train_loader = DataLoader(dataset_train, batch_size=training_params["batch_size"],
                              shuffle=shuffle_train, pin_memory=True, sampler=sampler_train,
                              collate_fn=imed_loader_utils.imed_collate,
                              num_workers=0)

    if dataset_val:
        sampler_val, shuffle_val = get_sampler(dataset_val, conditions)

        val_loader = DataLoader(dataset_val, batch_size=training_params["batch_size"],
                                shuffle=shuffle_val, pin_memory=True, sampler=sampler_val,
                                collate_fn=imed_loader_utils.imed_collate,
                                num_workers=0)

        # Init GIF
        gif_dict = {"image_path": [], "slice_id": [], "gif": []}
        indexes_gif = random.sample(range(len(dataset_val)), n_gif)
        for i_gif in range(n_gif):
            random_metadata = dict(dataset_val[indexes_gif[i_gif]]["input_metadata"][0])
            gif_dict["image_path"].append(random_metadata['input_filenames'])
            gif_dict["slice_id"].append(random_metadata['slice_index'])
            gif_obj = imed_utils.AnimatedGif(size=dataset_val[indexes_gif[i_gif]]["input"].numpy()[0].shape)
            gif_dict["gif"].append(copy.copy(gif_obj))

    # GET MODEL
    if training_params["transfer_learning"]["retrain_model"]:
        print("\nLoading pretrained model's weights: {}.")
        print("\tFreezing the {}% first layers.".format(
            100 - training_params["transfer_learning"]['retrain_fraction'] * 100.))
        old_model_path = training_params["transfer_learning"]["retrain_model"]
        fraction = training_params["transfer_learning"]['retrain_fraction']
        # Freeze first layers and reset last layers
        model = imed_models.set_model_for_retrain(old_model_path, retrain_fraction=fraction, map_location=device)
    else:
        print("\nInitialising model's weights from scratch.")
        model_class = getattr(imed_models, model_params["name"])
        model = model_class(**model_params)
    if cuda_available:
        model.cuda()

    num_epochs = training_params["training_time"]["num_epochs"]

    # OPTIMIZER
    initial_lr = training_params["scheduler"]["initial_lr"]
    # filter out the parameters you are going to fine-tuning
    params_to_opt = filter(lambda p: p.requires_grad, model.parameters())
    # Using Adam
    optimizer = optim.Adam(params_to_opt, lr=initial_lr)
    scheduler, step_scheduler_batch = get_scheduler(copy.copy(training_params["scheduler"]["lr_scheduler"]), optimizer, num_epochs)
    print("\nScheduler parameters: {}".format(training_params["scheduler"]["lr_scheduler"]))

    # Create dict containing gammas and betas after each FiLM layer.
    if model_params["name"] == "FiLMedUnet":
        gammas_dict = {i: [] for i in range(1, 2 * model_params["depth"] + 3)}
        betas_dict = {i: [] for i in range(1, 2 * model_params["depth"] + 3)}
        contrast_list = []

    # LOSS
    print("\nSelected Loss: {}".format(training_params["loss"]["name"]))
    print("\twith the parameters: {}".format(
        [training_params["loss"][k] for k in training_params["loss"] if k != "name"]))
    loss_fct = get_loss_function(copy.copy(training_params["loss"]))
    loss_dice_fct = imed_losses.DiceLoss()  # For comparison when another loss is used

    # INIT TRAINING VARIABLES
    best_training_dice, best_training_loss = float("inf"), float("inf")
    best_validation_loss, best_validation_dice = float("inf"), float("inf")
    patience_count = 0
    begin_time = time.time()

    # EPOCH LOOP
    for epoch in tqdm(range(1, num_epochs + 1), desc="Training"):
        start_time = time.time()

        lr = scheduler.get_last_lr()[0]
        writer.add_scalar('learning_rate', lr, epoch)

        # Training loop -----------------------------------------------------------
        model.train()
        train_loss_total, train_dice_loss_total = 0.0, 0.0
        num_steps = 0
        for i, batch in enumerate(train_loader):
            # GET SAMPLES
            if model_params["name"] == "HeMISUnet":
                input_samples = imed_utils.cuda(imed_utils.unstack_tensors(batch["input"]), cuda_available)
            else:
                input_samples = imed_utils.cuda(batch["input"], cuda_available)
            gt_samples = imed_utils.cuda(batch["gt"], cuda_available, non_blocking=True)

            # MIXUP
            if training_params["mixup_alpha"]:
                input_samples, gt_samples = imed_utils.mixup(input_samples, gt_samples, training_params["mixup_alpha"],
                                                             debugging and epoch == 1, log_directory)

            # RUN MODEL
            if model_params["name"] in ["HeMISUnet", "FiLMedUnet"]:
                metadata = get_metadata(batch["input_metadata"], model_params)
                preds = model(input_samples, metadata)
            else:
                preds = model(input_samples)

            # LOSS
            loss = loss_fct(preds, gt_samples)
            train_loss_total += loss.item()
            train_dice_loss_total += loss_dice_fct(preds, gt_samples).item()

            # UPDATE OPTIMIZER
            optimizer.zero_grad()
            loss.backward()
            optimizer.step()
            if step_scheduler_batch:
                scheduler.step()
            num_steps += 1

            if i == 0 and debugging:
                imed_utils.save_tensorboard_img(writer, epoch, "Train", input_samples, gt_samples, preds,
                                                is_three_dim=model_params["name"].endswith("3D"))

        if not step_scheduler_batch:
            scheduler.step()

        # TRAINING LOSS
        train_loss_total_avg = train_loss_total / num_steps
        msg = "Epoch {} training loss: {:.4f}.".format(epoch, train_loss_total_avg)
        train_dice_loss_total_avg = train_dice_loss_total / num_steps
        if training_params["loss"]["name"] != "DiceLoss":
            msg += "\tDice training loss: {:.4f}.".format(train_dice_loss_total_avg)
        tqdm.write(msg)

        # CURRICULUM LEARNING
        if model_params["name"] == "HeMISUnet":
            # Increase the probability of a missing modality
            model_params["missing_probability"] **= model_params["missing_probability_growth"]
            dataset_train.update(p=model_params["missing_probability"])

        # Validation loop -----------------------------------------------------
        model.eval()
        val_loss_total, val_dice_loss_total = 0.0, 0.0
        num_steps = 0
        metric_mgr = imed_metrics.MetricManager(metric_fns)
        if dataset_val:
            for i, batch in enumerate(val_loader):
                with torch.no_grad():
                    # GET SAMPLES
                    if model_params["name"] == "HeMISUnet":
                        input_samples = imed_utils.cuda(imed_utils.unstack_tensors(batch["input"]), cuda_available)
                    else:
                        input_samples = imed_utils.cuda(batch["input"], cuda_available)
                    gt_samples = imed_utils.cuda(batch["gt"], cuda_available, non_blocking=True)

                    # RUN MODEL
                    if model_params["name"] in ["HeMISUnet", "FiLMedUnet"]:
                        metadata = get_metadata(batch["input_metadata"], model_params)
                        preds = model(input_samples, metadata)
                    else:
                        preds = model(input_samples)

                    # LOSS
                    loss = loss_fct(preds, gt_samples)
                    val_loss_total += loss.item()
                    val_dice_loss_total += loss_dice_fct(preds, gt_samples).item()

                    # Add frame to GIF
                    for i_ in range(len(input_samples)):
                        im, pr, met = input_samples[i_].cpu().numpy()[0], preds[i_].cpu().numpy()[0], batch["input_metadata"][i_][0]
                        for i_gif in range(n_gif):
                            if gif_dict["image_path"][i_gif] == met.__getitem__('input_filenames') and \
                                    gif_dict["slice_id"][i_gif] == met.__getitem__('slice_index'):
                                overlap = imed_utils.overlap_im_seg(im, pr)
                                gif_dict["gif"][i_gif].add(overlap, label=str(epoch))

                num_steps += 1

                # METRICS COMPUTATION
                gt_npy = gt_samples.cpu().numpy()
                preds_npy = preds.data.cpu().numpy()
                metric_mgr(preds_npy, gt_npy)

                if i == 0 and debugging:
                    imed_utils.save_tensorboard_img(writer, epoch, "Validation", input_samples, gt_samples, preds,
                                                    is_three_dim=model_params["name"].endswith("3D"))

                if model_params["name"] == "FiLMedUnet" and debugging and epoch == num_epochs \
                        and i < int(len(dataset_val) / training_params["batch_size"]) + 1:
                    # Store the values of gammas and betas after the last epoch for each batch
                    gammas_dict, betas_dict, contrast_list = store_film_params(gammas_dict, betas_dict, contrast_list,
                                                                               batch['input_metadata'], model,
                                                                               model_params["film_layers"],
                                                                               model_params["depth"])

            # METRICS COMPUTATION FOR CURRENT EPOCH
            val_loss_total_avg_old = val_loss_total_avg if epoch > 1 else None
            metrics_dict = metric_mgr.get_results()
            metric_mgr.reset()
            writer.add_scalars('Validation/Metrics', metrics_dict, epoch)
            val_loss_total_avg = val_loss_total / num_steps
            writer.add_scalars('losses', {
                'train_loss': train_loss_total_avg,
                'val_loss': val_loss_total_avg,
            }, epoch)
            msg = "Epoch {} validation loss: {:.4f}.".format(epoch, val_loss_total_avg)
            val_dice_loss_total_avg = val_dice_loss_total / num_steps
            if training_params["loss"]["name"] != "DiceLoss":
                msg += "\tDice validation loss: {:.4f}.".format(val_dice_loss_total_avg)
            tqdm.write(msg)
            end_time = time.time()
            total_time = end_time - start_time
            tqdm.write("Epoch {} took {:.2f} seconds.".format(epoch, total_time))

            # UPDATE BEST RESULTS
            if val_loss_total_avg < best_validation_loss:
                best_validation_loss, best_training_loss = val_loss_total_avg, train_loss_total_avg
                best_validation_dice, best_training_dice = val_dice_loss_total_avg, train_dice_loss_total_avg
                model_path = os.path.join(log_directory, "best_model.pt")
                torch.save(model, model_path)

            # EARLY STOPPING
            if epoch > 1:
                val_diff = (val_loss_total_avg_old - val_loss_total_avg) * 100 / abs(val_loss_total_avg)
                if val_diff < training_params["training_time"]["early_stopping_epsilon"]:
                    patience_count += 1
                if patience_count >= training_params["training_time"]["early_stopping_patience"]:
                    print("Stopping training due to {} epochs without improvements".format(patience_count))
                    break

    # Save final model
    final_model_path = os.path.join(log_directory, "final_model.pt")
    torch.save(model, final_model_path)
    if model_params["name"] == "FiLMedUnet" and debugging:
        save_film_params(gammas_dict, betas_dict, contrast_list, model_params["depth"], log_directory)

    # Convert best model to ONNX and save it in model directory
    best_model_path = os.path.join(log_directory, model_params["folder_name"], model_params["folder_name"] + ".onnx")
    imed_utils.save_onnx_model(torch.load(model_path), input_samples, best_model_path)

    # Save GIFs
    gif_folder = os.path.join(log_directory, "gifs")
    if n_gif > 0 and not os.path.isdir(gif_folder):
        os.makedirs(gif_folder)
    for i_gif in range(n_gif):
        fname_out = gif_dict["image_path"][i_gif].split('/')[-3] + "__"
        fname_out += gif_dict["image_path"][i_gif].split('/')[-1].split(".nii.gz")[0].split(gif_dict["image_path"][i_gif].split('/')[-3]+"_")[1] + "__"
        fname_out += str(gif_dict["slice_id"][i_gif]) + ".gif"
        path_gif_out = os.path.join(gif_folder, fname_out)
        gif_dict["gif"][i_gif].save(path_gif_out)

    writer.close()
    final_time = time.time()
    duration_time = final_time - begin_time
    print('begin ' + time.strftime('%H:%M:%S', time.localtime(begin_time)) + "| End " +
          time.strftime('%H:%M:%S', time.localtime(final_time)) +
          "| duration " + str(datetime.timedelta(seconds=duration_time)))

    optimal_thr = None
    if roc_increment:
        print('\nRunning ROC analysis to find optimal threshold')
        optimal_thr = roc_analysis(model=model,
                                   val_loader=val_loader,
                                   model_params=model_params,
                                   increment=roc_increment,
                                   fname_out=os.path.join(log_directory, "roc.png"),
                                   cuda_available=cuda_available)

    return best_training_dice, best_training_loss, best_validation_dice, best_validation_loss, optimal_thr


def get_sampler(ds, balance_bool):
    """Get sampler.

    Args:
        ds (BidsDataset): BidsDataset object.
        balance_bool (bool): If True, a sampler is generated that balance positive and negative samples.

    Returns:
        If balance_bool is True: Returns BalancedSampler, Bool: Sampler and boolean for shuffling (set to False).
        Otherwise: Returns None and True.
    """
    if balance_bool:
        return imed_loader_utils.BalancedSampler(ds), False
    else:
        return None, True


def get_scheduler(params, optimizer, num_epochs=0):
    """Get scheduler.

    Args:
        params (dict): scheduler parameters, see `PyTorch documentation <https://pytorch.org/docs/stable/optim.html>`__
        optimizer (torch optim):
        num_epochs (int): number of epochs.

    Returns:
        torch.optim, bool, which indicates if the scheduler is updated for each batch (True), or for each epoch (False).
    """
    step_scheduler_batch = False
    scheduler_name = params["name"]
    del params["name"]
    if scheduler_name == "CosineAnnealingLR":
        scheduler = optim.lr_scheduler.CosineAnnealingLR(optimizer, num_epochs)
    elif scheduler_name == "CosineAnnealingWarmRestarts":
        scheduler = optim.lr_scheduler.CosineAnnealingWarmRestarts(optimizer, **params)
    elif scheduler_name == "CyclicLR":
        scheduler = optim.lr_scheduler.CyclicLR(optimizer, **params, mode="triangular2", cycle_momentum=False)
        step_scheduler_batch = True
    else:
        print(
            "Unknown LR Scheduler name, please choose between 'CosineAnnealingLR', 'CosineAnnealingWarmRestarts',"
            "or 'CyclicLR'")
        exit()
    return scheduler, step_scheduler_batch


def get_loss_function(params):
    """Get Loss function.

    Args:
        params (dict): See :mod:`ivadomed.losses`.

    Returns:
        imed_losses object.
    """
    # Loss function name
    loss_name = params["name"]
    del params["name"]

    # Check if implemented
    loss_function_available = ["DiceLoss", "FocalLoss", "GeneralizedDiceLoss", "FocalDiceLoss", "MultiClassDiceLoss",
                               "BinaryCrossEntropyLoss", "TverskyLoss", "FocalTverskyLoss", "AdapWingLoss", "L2loss",
                               "LossCombination"]
    if loss_name not in loss_function_available:
        print("Unknown Loss function, please choose between {}".format(loss_function_available))
        exit()

    loss_class = getattr(imed_losses, loss_name)
    loss_fct = loss_class(**params)
    return loss_fct


def get_metadata(metadata, model_params):
    """Get metadata during batch loop.

    Args:
        metadata (batch):
        model_params (dict):

    Returns:
        If FiLMedUnet, Returns a list of metadata, that have been transformed by the One Hot Encoder.
        If HeMISUnet, Returns a numpy array where each row represents a sample and each column represents a contrast.
    """
    if model_params["name"] == "HeMISUnet":
        return np.array([m[0]["missing_mod"] for m in metadata])
    else:
        return [model_params["film_onehotencoder"].transform([metadata[0][k]['film_input']]).tolist()[0]
                for k in range(len(metadata[0]))]


def store_film_params(gammas, betas, contrasts, metadata, model, film_layers, depth):
    """Store FiLM params.

    Args:
        gammas (dict):
        betas (dict):
        contrasts (list): list of the batch sample's contrasts (eg T2w, T1w)
        metadata (list):
        model (nn.Module):
        film_layers (list):
        depth (int):

    Returns:
        dict, dict: gammas, betas
    """
    new_contrast = [metadata[0][k]['contrast'] for k in range(len(metadata[0]))]
    contrasts.append(new_contrast)
    # Fill the lists of gammas and betas
    for idx in [i for i, x in enumerate(film_layers) if x]:
        if idx < depth:
            layer_cur = model.encoder.down_path[idx * 3 + 1]
        elif idx == depth:
            layer_cur = model.encoder.film_bottom
        elif idx == depth * 2 + 1:
            layer_cur = model.decoder.last_film
        else:
            layer_cur = model.decoder.up_path[(idx - depth - 1) * 2 + 1]

        gammas[idx + 1].append(layer_cur.gammas[:, :, 0, 0].cpu().numpy())
        betas[idx + 1].append(layer_cur.betas[:, :, 0, 0].cpu().numpy())
    return gammas, betas, contrasts


def save_film_params(gammas, betas, contrasts, depth, ofolder):
    """Save FiLM params as npy files.

    These parameters can be further used for visualisation purposes. They are saved in the `ofolder` with `.npy` format.

    Args:
        gammas (dict):
        betas (dict):
        contrasts (list): list of the batch sample's contrasts (eg T2w, T1w)
        depth (int):
        ofolder (str):

    """
    # Convert list of gammas/betas into numpy arrays
    gammas_dict = {i: np.array(gammas[i]) for i in range(1, 2 * depth + 3)}
    betas_dict = {i: np.array(betas[i]) for i in range(1, 2 * depth + 3)}

    # Save the numpy arrays for gammas/betas inside files.npy in log_directory
    for i in range(1, 2 * depth + 3):
        gamma_layer_path = os.path.join(ofolder, "gamma_layer_{}.npy".format(i))
        np.save(gamma_layer_path, gammas_dict[i])
        beta_layer_path = os.path.join(ofolder, "beta_layer_{}.npy".format(i))
        np.save(beta_layer_path, betas_dict[i])

    # Convert into numpy and save the contrasts of all batch images
    contrast_images = np.array(contrasts)
    contrast_path = os.path.join(ofolder, "contrast_image.npy")
    np.save(contrast_path, contrast_images)


def roc_analysis(model, val_loader, model_params, increment=0.1, fname_out="roc.png", cuda_available=True):
    """Run a ROC analysis to find the optimal threshold on the validation sub-dataset.

    Args:
        model (nn.Module): Trained model.
        val_laoder (torch.utils.data.DataLoader): Validation data loader.
        model_params (dict): Model's parameters.
        increment (float): Increment between tested thresholds.
        fname_out (str): Plot output filename.
        cuda_available (bool): If True, CUDA is available.

    Returns:
        float: optimal threshold.
    """
    # Eval mode
    model.eval()

    # List of thresholds
<<<<<<< HEAD
    thr_list = list(np.arange(0.0, 1.0, increment))+[1.0]
=======
    thr_list = list(np.arange(0.0, 1.0, increment))[1:]
>>>>>>> 24a9f58d

    # Init metric manager for each thr
    metric_fns = [imed_metrics.recall_score,
                  imed_metrics.specificity_score]
    metric_dict = {thr: imed_metrics.MetricManager(metric_fns) for thr in thr_list}

    # Go through val dataset
    for i, batch in enumerate(val_loader):
        with torch.no_grad():
            # GET SAMPLES
            if model_params["name"] == "HeMISUnet":
                input_samples = imed_utils.cuda(imed_utils.unstack_tensors(batch["input"]), cuda_available)
            else:
                input_samples = imed_utils.cuda(batch["input"], cuda_available)
            gt_samples = imed_utils.cuda(batch["gt"], cuda_available, non_blocking=True)

            # RUN MODEL
            if model_params["name"] in ["HeMISUnet", "FiLMedUnet"]:
                metadata = get_metadata(batch["input_metadata"], model_params)
                preds = model(input_samples, metadata)
            else:
                preds = model(input_samples)

            gt_npy = threshold_predictions(gt_samples.cpu().numpy(), thr=0.5)
            preds_npy = preds.data.cpu().numpy()
            for thr in thr_list:
                preds_thr = threshold_predictions(copy.deepcopy(preds_npy), thr=thr)
                metric_dict[thr](preds_thr, gt_npy)

    # Get results
    tpr_list, fpr_list = [], []
    for thr in thr_list:
        result_thr = metric_dict[thr].get_results()
        tpr_list.append(result_thr["recall_score"])
        fpr_list.append(1 - result_thr["specificity_score"])

    # Get optimal threshold
<<<<<<< HEAD
    optimal_idx = np.argmax([tpr - fpr for tpr, fpr in zip(tpr_list, fpr_list)])
=======
    diff_list = [tpr - fpr for tpr, fpr in zip(tpr_list, fpr_list)]
    optimal_idx = np.max(np.where(diff_list == np.max(diff_list)))
>>>>>>> 24a9f58d
    optimal_threshold = thr_list[optimal_idx]
    print('\tOptimal threshold: {}'.format(optimal_threshold))

    # Save plot
    print('\tSaving plot: {}'.format(fname_out))
<<<<<<< HEAD
=======
    # Add 0 and 1
    tpr_list = tpr_list + [0.0, 1.0]
    fpr_list = fpr_list + [1.0, 0.0]
    # Run plot
>>>>>>> 24a9f58d
    imed_metrics.plot_roc_curve(tpr_list, fpr_list, optimal_idx, fname_out)

    return optimal_threshold<|MERGE_RESOLUTION|>--- conflicted
+++ resolved
@@ -489,11 +489,7 @@
     model.eval()
 
     # List of thresholds
-<<<<<<< HEAD
-    thr_list = list(np.arange(0.0, 1.0, increment))+[1.0]
-=======
     thr_list = list(np.arange(0.0, 1.0, increment))[1:]
->>>>>>> 24a9f58d
 
     # Init metric manager for each thr
     metric_fns = [imed_metrics.recall_score,
@@ -531,24 +527,17 @@
         fpr_list.append(1 - result_thr["specificity_score"])
 
     # Get optimal threshold
-<<<<<<< HEAD
-    optimal_idx = np.argmax([tpr - fpr for tpr, fpr in zip(tpr_list, fpr_list)])
-=======
     diff_list = [tpr - fpr for tpr, fpr in zip(tpr_list, fpr_list)]
     optimal_idx = np.max(np.where(diff_list == np.max(diff_list)))
->>>>>>> 24a9f58d
     optimal_threshold = thr_list[optimal_idx]
     print('\tOptimal threshold: {}'.format(optimal_threshold))
 
     # Save plot
     print('\tSaving plot: {}'.format(fname_out))
-<<<<<<< HEAD
-=======
     # Add 0 and 1
     tpr_list = tpr_list + [0.0, 1.0]
     fpr_list = fpr_list + [1.0, 0.0]
     # Run plot
->>>>>>> 24a9f58d
     imed_metrics.plot_roc_curve(tpr_list, fpr_list, optimal_idx, fname_out)
 
     return optimal_threshold