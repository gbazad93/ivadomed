--- conflicted
+++ resolved
@@ -280,24 +280,8 @@
                                          log_directory=log_directory,
                                          device=device,
                                          cuda_available=cuda_available,
-<<<<<<< HEAD
-                                         metric_fns=metric_fns)
-        return metrics_dict
-
-    elif command == 'eval':
-        # PREDICTION FOLDER
-        path_preds = os.path.join(log_directory, 'pred_masks')
-        # If the prediction folder does not exist, run Inference first
-        if os.path.isdir(path_preds):
-            context['testing_parameters']['uncertainty']['n_it'] = 0
-
-        print('\nRun Inference\n')
-        context["command"] = "test"
-        run_command(context)
-=======
                                          metric_fns=metric_fns,
                                          postprocessing=context['postprocessing'])
->>>>>>> 1576504d
 
         # RUN EVALUATION
         df_results = imed_evaluation.evaluate(bids_path=loader_params['bids_path'],
