--- conflicted
+++ resolved
@@ -392,10 +392,6 @@
     else:
         filename_pairs = [([fname_image], None, [fname_roi], [{}])]
 
-<<<<<<< HEAD
-=======
-    filename_pairs = [([fname_image], [None], fname_roi, [{}])]
->>>>>>> 5001dc5a
     kernel_3D = bool('UNet3D' in context and context['UNet3D']['applied'])
     if kernel_3D:
         ds = imed_loader.MRI3DSubVolumeSegmentationDataset(filename_pairs,
