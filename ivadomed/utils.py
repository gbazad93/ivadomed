import os
import json
from collections import defaultdict
from scipy.ndimage import label, generate_binary_structure
import matplotlib.pyplot as plt
import nibabel as nib
import numpy as np
from tqdm import tqdm

import torch
import torch.nn as nn
from torch.utils.data import DataLoader
import torch.nn.functional as F
from torch.autograd import Variable
import torchvision.utils as vutils

from ivadomed import loader as imed_loader
from ivadomed import transforms as imed_transforms
from ivadomed import metrics as imed_metrics

<<<<<<< HEAD
from ivadomed import loader as imed_loader
from ivadomed import transforms as imed_transforms
from ivadomed import postprocessing as imed_postpro
from ivadomed import metrics

=======
>>>>>>> 4266a4fa
from medicaltorch.datasets import MRI2DSegmentationDataset
from medicaltorch import datasets as mt_datasets

# labels of paint_objects method
TP_COLOUR = 1
FP_COLOUR = 2
FN_COLOUR = 3

AXIS_DCT = {'sagittal': 0, 'coronal': 1, 'axial': 2}

class Evaluation3DMetrics(object):

    def __init__(self, data_pred, data_gt, dim_lst, params={}):

        self.data_pred = data_pred
        if len(self.data_pred.shape) == 3:
            self.data_pred = np.expand_dims(self.data_pred, -1)

        self.data_gt = data_gt
        if len(self.data_gt.shape) == 3:
            self.data_gt = np.expand_dims(self.data_gt, -1)

        h, w, d, self.n_classes = self.data_gt.shape
        self.px, self.py, self.pz = dim_lst

        self.bin_struct = generate_binary_structure(3, 2)  # 18-connectivity

        # Remove small objects
        if "removeSmall" in params:
            size_min = params['removeSmall']['thr']
            if params['removeSmall']['unit'] == 'vox':
                self.size_min = size_min
            elif params['removeSmall']['unit'] == 'mm3':
                self.size_min = np.round(size_min / (self.px * self.py * self.pz))
            else:
                print('Please choose a different unit for removeSmall. Chocies: vox or mm3')
                exit()

            for idx in range(self.n_classes):
                self.data_pred[..., idx] = self.remove_small_objects(data=self.data_pred[..., idx])
                self.data_gt[..., idx] = self.remove_small_objects(data=self.data_gt[..., idx])
        else:
            self.size_min = 0

        if "targetSize" in params:
            self.size_rng_lst, self.size_suffix_lst = \
                self._get_size_ranges(thr_lst=params["targetSize"]["thr"],
                                      unit=params["targetSize"]["unit"])
            self.label_size_lst = []
            self.data_gt_per_size = np.zeros(self.data_gt.shape)
            self.data_pred_per_size = np.zeros(self.data_gt.shape)
            for idx in range(self.n_classes):
                self.data_gt_per_size[..., idx] = self.label_per_size(self.data_gt[..., idx])
                label_gt_size_lst = list(set(self.data_gt_per_size[np.nonzero(self.data_gt_per_size)]))
                self.data_pred_per_size[..., idx] = self.label_per_size(self.data_pred[..., idx])
                label_pred_size_lst = list(set(self.data_pred_per_size[np.nonzero(self.data_pred_per_size)]))
                self.label_size_lst.append([label_gt_size_lst + label_pred_size_lst,
                                           ['gt'] * len(label_gt_size_lst) + ['pred'] * len(label_pred_size_lst)])

        else:
            self.label_size_lst = [[[], []] * self.n_classes]

        # 18-connected components
        self.data_pred_label = np.zeros((h, w, d, self.n_classes), dtype='u1')
        self.data_gt_label = np.zeros((h, w, d, self.n_classes), dtype='u1')
        self.n_pred = [None] * self.n_classes
        self.n_gt = [None] * self.n_classes
        for idx in range(self.n_classes):
            self.data_pred_label[..., idx], self.n_pred[idx] = label(self.data_pred[..., idx],
                                                                     structure=self.bin_struct)
            self.data_gt_label[..., idx], self.n_gt[idx] = label(self.data_gt[..., idx],
                                                                 structure=self.bin_struct)

        # painted data, object wise
        self.data_painted = np.copy(self.data_pred)

        # overlap_vox is used to define the object-wise TP, FP, FN
        if "overlap" in params:
            if params["overlap"]["unit"] == 'vox':
                self.overlap_vox = params["overlap"]["thr"]
            elif params["overlap"]["unit"] == 'mm3':
                self.overlap_vox = np.round(params["overlap"]["thr"] / (self.px * self.py * self.pz))
            elif params["overlap"]["unit"] == 'percent':  # percentage of the GT object
                self.overlap_percent = params["overlap"]["thr"]
                self.overlap_vox = None
        else:
            self.overlap_vox = 3

<<<<<<< HEAD
    def get_data(self, fname):
        nib_im = nib.load(fname)
        return nib_im.fget_data().astype('u1')

    def get_pixdim(self, fname):
        nib_im = nib.load(fname)
        px, py, pz = nib_im.header['pixdim'][1:4]
        return px, py, pz

=======
>>>>>>> 4266a4fa
    def remove_small_objects(self, data):
        data_label, n = label(data,
                              structure=self.bin_struct)

        for idx in range(1, n + 1):
            data_idx = (data_label == idx).astype(np.int)
            n_nonzero = np.count_nonzero(data_idx)

            if n_nonzero < self.size_min:
                data[data_label == idx] = 0

        return data

    def _get_size_ranges(self, thr_lst, unit):
        assert unit in ['vox', 'mm3']

        rng_lst, suffix_lst = [], []
        for i, thr in enumerate(thr_lst):
            if i == 0:
                thr_low = self.size_min
            else:
                thr_low = thr_lst[i - 1] + 1

            thr_high = thr

            if unit == 'mm3':
                thr_low = np.round(thr_low / (self.px * self.py * self.pz))
                thr_high = np.round(thr_high / (self.px * self.py * self.pz))

            rng_lst.append([thr_low, thr_high])

            suffix_lst.append('_' + str(thr_low) + '-' + str(thr_high) + unit)

        # last subgroup
        thr_low = thr_lst[i] + 1
        if unit == 'mm3':
            thr_low = np.round(thr_low / (self.px * self.py * self.pz))
        thr_high = np.inf
        rng_lst.append([thr_low, thr_high])
        suffix_lst.append('_' + str(thr_low) + '-INF' + unit)

        return rng_lst, suffix_lst

    def label_per_size(self, data):
        data_label, n = label(data,
                              structure=self.bin_struct)
        data_out = np.zeros(data.shape)

        for idx in range(1, n + 1):
            data_idx = (data_label == idx).astype(np.int)
            n_nonzero = np.count_nonzero(data_idx)

            for idx_size, rng in enumerate(self.size_rng_lst):
                if n_nonzero >= rng[0] and n_nonzero <= rng[1]:
                    data_out[np.nonzero(data_idx)] = idx_size + 1

        return data_out.astype(np.int)

    def get_vol(self, data):
        vol = np.sum(data)
        vol *= self.px * self.py * self.pz
        return vol

    def get_rvd(self):
        """Relative volume difference."""
        vol_gt = self.get_vol(self.data_gt)
        vol_pred = self.get_vol(self.data_pred)

        if vol_gt == 0.0:
            return np.nan

        rvd = (vol_gt - vol_pred) * 100.
        rvd /= vol_gt

        return rvd

    def get_avd(self):
        """Absolute volume difference."""
        return abs(self.get_rvd())

    def _get_ltp_lfn(self, label_size, class_idx=0):
        """Number of true positive and false negative lesion.

            Note1: if two lesion_pred overlap with the current lesion_gt,
                then only one detection is counted.
        """
        ltp, lfn, n_obj = 0, 0, 0

        for idx in range(1, self.n_gt[class_idx] + 1):
            data_gt_idx = (self.data_gt_label[..., class_idx] == idx).astype(np.int)
            overlap = (data_gt_idx * self.data_pred[..., class_idx]).astype(np.int)

            # if label_size is None, then we look at all object sizes
            # we check if the currrent object belongs to the current size range
            if label_size is None or np.max(self.data_gt_per_size[..., class_idx][np.nonzero(data_gt_idx)]) == label_size:

                if self.overlap_vox is None:
                    overlap_vox = np.round(np.count_nonzero(data_gt_idx) * self.overlap_percent / 100.)
                else:
                    overlap_vox = self.overlap_vox

                if np.count_nonzero(overlap) >= overlap_vox:
                    ltp += 1

                else:
                    lfn += 1

                    if label_size is None:  # painting is done while considering all objects
                        self.data_painted[..., class_idx][self.data_gt_label[..., class_idx] == idx] = FN_COLOUR

                n_obj += 1

        return ltp, lfn, n_obj

    def _get_lfp(self, label_size, class_idx=0):
        """Number of false positive lesion."""
        lfp = 0
        for idx in range(1, self.n_pred[class_idx] + 1):
            data_pred_idx = (self.data_pred_label[..., class_idx] == idx).astype(np.int)
            overlap = (data_pred_idx * self.data_gt[..., class_idx]).astype(np.int)

            label_gt = np.max(data_pred_idx * self.data_gt_label[..., class_idx])
            data_gt_idx = (self.data_gt_label[..., class_idx] == label_gt).astype(np.int)
            # if label_size is None, then we look at all object sizes
            # we check if the current object belongs to the current size range

            if label_size is None or \
                    np.max(self.data_pred_per_size[..., class_idx][np.nonzero(data_gt_idx)]) == label_size:

                if self.overlap_vox is None:
                    overlap_thr = np.round(np.count_nonzero(data_gt_idx) * self.overlap_percent / 100.)
                else:
                    overlap_thr = self.overlap_vox

                if np.count_nonzero(overlap) < overlap_thr:
                    lfp += 1
                    if label_size is None:  # painting is done while considering all objects
                        self.data_painted[..., class_idx][self.data_pred_label[..., class_idx] == idx] = FP_COLOUR
                else:
                    if label_size is None:  # painting is done while considering all objects
                        self.data_painted[..., class_idx][self.data_pred_label[..., class_idx] == idx] = TP_COLOUR

        return lfp

    def get_ltpr(self, label_size=None, class_idx=0):
        """Lesion True Positive Rate / Recall / Sensitivity.

            Note: computed only if n_obj >= 1.
        """
        ltp, lfn, n_obj = self._get_ltp_lfn(label_size, class_idx)

        denom = ltp + lfn
        if denom == 0 or n_obj == 0:
            return np.nan, n_obj

        return ltp * 100. / denom, n_obj

    def get_lfdr(self, label_size=None, class_idx=0):
        """Lesion False Detection Rate / 1 - Precision.

            Note: computed only if n_obj >= 1.
        """
        ltp, _, n_obj = self._get_ltp_lfn(label_size, class_idx)
        lfp = self._get_lfp(label_size, class_idx)

        denom = ltp + lfp
        if denom == 0 or n_obj == 0:
            return np.nan

        return lfp * 100. / denom

    def run_eval(self):
        dct = {}

        for n in range(self.n_classes):
            dct['vol_pred_class' + str(n)] = self.get_vol(self.data_pred)
            dct['vol_gt_class' + str(n)] = self.get_vol(self.data_gt)
            dct['rvd_class' + str(n)], dct['avd_class' + str(n)] = self.get_rvd(), self.get_avd()
            dct['dice_class' + str(n)] = imed_metrics.dice_score(self.data_gt[..., n], self.data_pred[..., n]) * 100.
            dct['recall_class' + str(n)] = imed_metrics.recall_score(self.data_pred, self.data_gt, err_value=np.nan)
            dct['precision_class' + str(n)] = imed_metrics.precision_score(self.data_pred, self.data_gt, err_value=np.nan)
            dct['specificity_class' + str(n)] = imed_metrics.specificity_score(self.data_pred, self.data_gt, err_value=np.nan)
            dct['n_pred_class' + str(n)], dct['n_gt_class' + str(n)] = self.n_pred[n], self.n_gt[n]
            dct['ltpr_class' + str(n)], _ = self.get_ltpr()
            dct['lfdr_class' + str(n)] = self.get_lfdr()

            for lb_size, gt_pred in zip(self.label_size_lst[n][0], self.label_size_lst[n][1]):
                suffix = self.size_suffix_lst[int(lb_size) - 1]

                if gt_pred == 'gt':
                    dct['ltpr' + suffix + "_class" + str(n)], dct['n' + suffix] = self.get_ltpr(label_size=lb_size,
                                                                                                  class_idx=n)
                else:  # gt_pred == 'pred'
                    dct['lfdr' + suffix + "_class" + str(n)] = self.get_lfdr(label_size=lb_size, class_idx=n)

        if self.n_classes == 1:
            self.data_painted = np.squeeze(self.data_painted, axis=-1)

        return dct, self.data_painted


def pred_to_nib(data_lst, z_lst, fname_ref, fname_out, slice_axis, debug=False, kernel_dim='2d', bin_thr=0.5):
    """Convert the NN predictions as nibabel object.

    Based on the header of fname_ref image, it creates a nibabel object from the NN predictions (data_lst),
    given the slice indexes (z_lst) along slice_axis.

    Args:
        data_lst (list of np arrays): predictions, either 2D slices either 3D patches.
        z_lst (list of ints): slice indexes to reconstruct a 3D volume.
        fname_ref (string): Filename of the input image: its header is copied to the output nibabel object.
        fname_out (string): If not None, then the generated nibabel object is saved with this filename.
        slice_axis (int): Indicates the axis used for the 2D slice extraction: Sagittal: 0, Coronal: 1, Axial: 2.
        debug (bool): Display additional info used for debugging.
        kernel_dim (string): Indicates the number of dimensions of the extracted patches. Choices: '2d', '3d'.
        bin_thr (float): If positive, then the segmentation is binarised with this given threshold.
    Returns:
        NibabelObject: Object containing the NN prediction.

    """
    # Load reference nibabel object
    nib_ref = nib.load(fname_ref)
    nib_ref_can = nib.as_closest_canonical(nib_ref)

    if kernel_dim == '2d':
        # complete missing z with zeros
        tmp_lst = []
        for z in range(nib_ref_can.header.get_data_shape()[slice_axis]):
            if not z in z_lst:
                tmp_lst.append(np.zeros(data_lst[0].shape))
            else:
                tmp_lst.append(data_lst[z_lst.index(z)])

        if debug:
            print("Len {}".format(len(tmp_lst)))
            for arr in tmp_lst:
                print("Shape element lst {}".format(arr.shape))

        # create data
        arr = np.stack(tmp_lst, axis=0)

    else:
        arr = data_lst

    # Reorient data
    arr_pred_ref_space = reorient_image(arr, slice_axis, nib_ref, nib_ref_can)

    if bin_thr >= 0:
<<<<<<< HEAD
        arr_pred_ref_space = imed_postpro.threshold_predictions(arr_pred_ref_space, thr=bin_thr)
=======
        arr_pred_ref_space = threshold_predictions(arr_pred_ref_space, thr=bin_thr)
    else: # discard noise
        arr_pred_ref_space[arr_pred_ref_space <= 1e-3] = 0
>>>>>>> 4266a4fa

    # create nibabel object
    nib_pred = nib.Nifti1Image(arr_pred_ref_space, nib_ref.affine)

    # save as nifti file
    if fname_out is not None:
        nib.save(nib_pred, fname_out)

    return nib_pred


def run_uncertainty(ifolder):
    # list subj_acq prefixes
    subj_acq_lst = [f.split('_pred')[0] for f in os.listdir(ifolder)
                    if f.endswith('.nii.gz') and '_pred' in f]
    # remove duplicates
    subj_acq_lst = list(set(subj_acq_lst))
    # keep only the images where unc has not been computed yet
    subj_acq_lst = [f for f in subj_acq_lst if not os.path.isfile(
        os.path.join(ifolder, f + '_unc-cv.nii.gz'))]

    # loop across subj_acq
    for subj_acq in tqdm(subj_acq_lst, desc="Uncertainty Computation"):
        # hard segmentation from MC samples
        fname_pred = os.path.join(ifolder, subj_acq + '_pred.nii.gz')
        # fname for soft segmentation from MC simulations
        fname_soft = os.path.join(ifolder, subj_acq + '_soft.nii.gz')
        # find Monte Carlo simulations
        fname_pred_lst = [os.path.join(ifolder, f)
                          for f in os.listdir(ifolder) if subj_acq + '_pred_' in f]

        # if final segmentation from Monte Carlo simulations has not been generated yet
        if not os.path.isfile(fname_pred) or not os.path.isfile(fname_soft):
            # threshold used for the hard segmentation
            thr = 1. / len(fname_pred_lst)  # 1 for all voxels where at least on MC sample predicted 1
            # average then argmax
            combine_predictions(fname_pred_lst, fname_pred, fname_soft, thr=thr)

        fname_unc_vox = os.path.join(ifolder, subj_acq + '_unc-vox.nii.gz')
        if not os.path.isfile(fname_unc_vox):
            # compute voxel-wise uncertainty map
            voxelWise_uncertainty(fname_pred_lst, fname_unc_vox)

        fname_unc_struct = os.path.join(ifolder, subj_acq + '_unc.nii.gz')
        if not os.path.isfile(os.path.join(ifolder, subj_acq + '_unc-cv.nii.gz')):
            # compute structure-wise uncertainty
            structureWise_uncertainty(fname_pred_lst, fname_pred, fname_unc_vox, fname_unc_struct)


def combine_predictions(fname_lst, fname_hard, fname_prob, thr=0.5):
    """
    Combine predictions from Monte Carlo simulations
    by applying:
        (1) a mean (saved as fname_prob)
        (2) then argmax operation (saved as fname_hard).
    """
    # collect all MC simulations
    data_lst = []
    for fname in fname_lst:
        nib_im = nib.load(fname)
        data_lst.append(nib_im.get_fdata())

    # average over all the MC simulations
    data_prob = np.mean(np.array(data_lst), axis=0)
    # save prob segmentation
    nib_prob = nib.Nifti1Image(data_prob, nib_im.affine)
    nib.save(nib_prob, fname_prob)

    # argmax operator
    # TODO: adapt for multi-label pred
    data_hard = imed_postpro.threshold_predictions(data_prob, thr=thr).astype(np.uint8)
    # save hard segmentation
    nib_hard = nib.Nifti1Image(data_hard, nib_im.affine)
    nib.save(nib_hard, fname_hard)


def voxelWise_uncertainty(fname_lst, fname_out, eps=1e-5):
    """
    Voxel-wise uncertainty is estimated as entropy over all
    N MC probability maps, and saved in fname_out.
    """
    # collect all MC simulations
    data_lst = []
    for fname in fname_lst:
        nib_im = nib.load(fname)
        data_lst.append(nib_im.get_fdata())

    # entropy
    unc = np.repeat(np.expand_dims(np.array(data_lst), -1), 2, -1)  # n_it, x, y, z, 2
    unc[..., 0] = 1 - unc[..., 1]
    unc = -np.sum(np.mean(unc, 0) * np.log(np.mean(unc, 0) + eps), -1)

    # save uncertainty map
    nib_unc = nib.Nifti1Image(unc, nib_im.affine)
    nib.save(nib_unc, fname_out)


def structureWise_uncertainty(fname_lst, fname_hard, fname_unc_vox, fname_out):
    """
    Structure-wise uncertainty from N MC probability maps (fname_lst)
    and saved in fname_out with the following suffixes:
       - '-cv.nii.gz': coefficient of variation
       - '-iou.nii.gz': intersection over union
       - '-avgUnc.nii.gz': average voxel-wise uncertainty within the structure.
    """
    # load hard segmentation and label it
    nib_hard = nib.load(fname_hard)
    data_hard = nib_hard.get_fdata()
    bin_struct = generate_binary_structure(3, 2)  # 18-connectivity
    data_hard_l, n_l = label(data_hard, structure=bin_struct)

    # load uncertainty map
    nib_uncVox = nib.load(fname_unc_vox)
    data_uncVox = nib_uncVox.get_fdata()
    del nib_uncVox

    # init output arrays
    data_iou, data_cv, data_avgUnc = np.zeros(data_hard.shape), np.zeros(data_hard.shape), np.zeros(data_hard.shape)

    # load all MC simulations and label them
    data_lst, data_l_lst = [], []
    for fname in fname_lst:
        nib_im = nib.load(fname)
        data_im = nib_im.get_fdata()
        data_lst.append(data_im)
        data_im_l, _ = label(data_im, structure=bin_struct)
        data_l_lst.append(data_im_l)
        del nib_im

    # loop across all structures of data_hard_l
    for i_l in range(1, n_l + 1):
        # select the current structure, remaining voxels are set to zero
        data_i_l = (data_hard_l == i_l).astype(np.int)

        # select the current structure in each MC sample
        # and store it in data_mc_i_l_lst
        data_mc_i_l_lst = []
        # loop across MC samples
        for i_mc in range(len(data_lst)):
            # find the structure of interest in the current MC sample
            data_i_inter = data_i_l * data_l_lst[i_mc]
            i_mc_l = np.max(data_i_inter)

            if i_mc_l > 0:
                # keep only the unc voxels of the structure of interest
                data_mc_i_l = np.copy(data_lst[i_mc])
                data_mc_i_l[data_l_lst[i_mc] != i_mc_l] = 0.
            else:  # no structure in this sample
                data_mc_i_l = np.zeros(data_lst[i_mc].shape)
            data_mc_i_l_lst.append(data_mc_i_l)

        # compute IoU over all the N MC samples for a specific structure
        intersection = np.logical_and(data_mc_i_l_lst[0].astype(np.bool),
                                      data_mc_i_l_lst[1].astype(np.bool))
        union = np.logical_or(data_mc_i_l_lst[0].astype(np.bool),
                              data_mc_i_l_lst[1].astype(np.bool))
        for i_mc in range(2, len(data_mc_i_l_lst)):
            intersection = np.logical_and(intersection,
                                          data_mc_i_l_lst[i_mc].astype(np.bool))
            union = np.logical_or(union,
                                  data_mc_i_l_lst[i_mc].astype(np.bool))
        iou = np.sum(intersection) * 1. / np.sum(union)

        # compute coefficient of variation for all MC volume estimates for a given structure
        vol_mc_lst = [np.sum(data_mc_i_l_lst[i_mc]) for i_mc in range(len(data_mc_i_l_lst))]
        mu_mc = np.mean(vol_mc_lst)
        sigma_mc = np.std(vol_mc_lst)
        cv = sigma_mc / mu_mc

        # compute average voxel-wise uncertainty within the structure
        avgUnc = np.mean(data_uncVox[data_i_l != 0])
        # assign uncertainty value to the structure
        data_iou[data_i_l != 0] = iou
        data_cv[data_i_l != 0] = cv
        data_avgUnc[data_i_l != 0] = avgUnc

    # save nifti files
    fname_iou = fname_out.split('.nii.gz')[0] + '-iou.nii.gz'
    fname_cv = fname_out.split('.nii.gz')[0] + '-cv.nii.gz'
    fname_avgUnc = fname_out.split('.nii.gz')[0] + '-avgUnc.nii.gz'
    nib_iou = nib.Nifti1Image(data_iou, nib_hard.affine)
    nib_cv = nib.Nifti1Image(data_cv, nib_hard.affine)
    nib_avgUnc = nib.Nifti1Image(data_avgUnc, nib_hard.affine)
    nib.save(nib_iou, fname_iou)
    nib.save(nib_cv, fname_cv)
    nib.save(nib_avgUnc, fname_avgUnc)


def mixup(data, targets, alpha):
    """Compute the mixup data.
    Return mixed inputs and targets, lambda.
    """
    indices = torch.randperm(data.size(0))
    data2 = data[indices]
    targets2 = targets[indices]

    lambda_ = np.random.beta(alpha, alpha)
    lambda_ = max(lambda_, 1 - lambda_)  # ensure lambda_ >= 0.5
    lambda_tensor = torch.FloatTensor([lambda_])

    data = data * lambda_tensor + data2 * (1 - lambda_tensor)
    targets = targets * lambda_tensor + targets2 * (1 - lambda_tensor)

    return data, targets, lambda_tensor


def save_mixup_sample(x, y, fname):
    plt.figure(figsize=(20, 10))
    plt.subplot(1, 2, 1)
    plt.axis("off")
    plt.imshow(x, interpolation='nearest', aspect='auto', cmap='gray')

    plt.subplot(1, 2, 2)
    plt.axis("off")
    plt.imshow(y, interpolation='nearest', aspect='auto', cmap='jet', vmin=0, vmax=1)

    plt.savefig(fname, bbox_inches='tight', pad_inches=0, dpi=100)
    plt.close()


def segment_volume(folder_model, fname_image, fname_roi=None):
    """Segment an image.

    Segment an image (fname_image) using a pre-trained model (folder_model). If provided, a region of interest (fname_roi)
    is used to crop the image prior to segment it.

    Args:
        folder_model (string): foldername which contains
            (1) the model ('folder_model/folder_model.pt') to use
            (2) its configuration file ('folder_model/folder_model.json') used for the training,
                see https://github.com/neuropoly/ivado-medical-imaging/wiki/configuration-file
        fname_image (string): image filename (e.g. .nii.gz) to segment.
        fname_roi (string): Binary image filename (e.g. .nii.gz) defining a region of interest,
            e.g. spinal cord centerline, used to crop the image prior to segment it if provided.
            The segmentation is not performed on the slices that are empty in this image.
    Returns:
        nibabelObject: Object containing the soft segmentation.

    """
    # Define device
    device = torch.device("cpu")

    # Check if model folder exists
    if os.path.isdir(folder_model):
        prefix_model = os.path.basename(folder_model)
        # Check if model and model metadata exist
        fname_model = os.path.join(folder_model, prefix_model+'.pt')
        if not os.path.isfile(fname_model):
            print('Model file not found: {}'.format(fname_model))
            exit()
        fname_model_metadata = os.path.join(folder_model, prefix_model+'.json')
        if not os.path.isfile(fname_model_metadata):
            print('Model metadata file not found: {}'.format(fname_model_metadata))
            exit()
    else:
        print('Model folder not found: {}'.format(folder_model))
        exit()

    # Load model training config
    with open(fname_model_metadata, "r") as fhandle:
        context = json.load(fhandle)

    # If ROI is not provided then force center cropping
    if fname_roi is None and 'ROICrop2D' in context["transformation_validation"].keys():
        context["transformation_validation"] = dict((key, value) if key != 'ROICrop2D'
                                                    else ('CenterCrop2D', value)
                                                    for (key, value) in context["transformation_validation"].items())

    # Force labeled to False in transforms
    context["transformation_validation"] = dict((key, {**value, **{"labeled": False}})
                                                    if not key.startswith('NormalizeInstance')
                                                    else (key, value)
                                                    for (key, value) in context["transformation_validation"].items())

    # Compose transforms
    do_transforms = imed_transforms.compose_transforms(context['transformation_validation'])

    # Undo Transforms
    undo_transforms = imed_transforms.UndoCompose(do_transforms)

    # Force filter_empty_mask to False if fname_roi = None
    if fname_roi is None and 'filter_empty_mask' in context["slice_filter"]:
        context["slice_filter"]["filter_empty_mask"] = False

    # Load data
    filename_pairs = [([fname_image], None, fname_roi, [{}])]
    if not context['unet_3D']:  # TODO: rename this param 'model_name' or 'kernel_dim'
        ds = MRI2DSegmentationDataset(filename_pairs,
                                      slice_axis=AXIS_DCT[context['slice_axis']],
                                      cache=True,
                                      transform=do_transforms,
                                      slice_filter_fn=SliceFilter(**context["slice_filter"]),
                                      canonical=True)
    else:
        print('\n3D unet is not implemented yet.')
        exit()

    # If fname_roi provided, then remove slices without ROI
    if fname_roi is not None:
        ds = imed_loader.filter_roi(ds, nb_nonzero_thr=context["slice_filter_roi"])

    if not context['unet_3D']:
        print(f"\nLoaded {len(ds)} {context['slice_axis']} slices..")

    # Data Loader
    data_loader = DataLoader(ds, batch_size=context["batch_size"],
                             shuffle=False, pin_memory=True,
                             collate_fn=mt_datasets.mt_collate,
                             num_workers=0)

    # Load model
    model = torch.load(fname_model, map_location=device)

    # Inference time
    model.eval()

    # Loop across batches
    preds_list, sliceIdx_list = [], []
    for i_batch, batch in enumerate(data_loader):
        with torch.no_grad():
            preds = model(batch['input'])

        rdict = {}
        rdict['gt'] = preds
        batch.update(rdict)
        # Take only metadata from one input
        batch["input_metadata"] = batch["input_metadata"][0]

        # Reconstruct 3D object
        for i_slice in range(len(batch['gt'])):
            # Undo transformations
            rdict = {}
            # Import transformations parameters
            for k in batch.keys():
                if len(batch[k]):
                    rdict[k] = batch[k][i_slice]
            rdict_undo = undo_transforms(rdict)

            # Add new segmented slice to preds_list
            # Convert PIL to numpy
            pred_cur = np.array(pil_list_to_numpy(rdict_undo['gt']))
            preds_list.append(pred_cur)
            # Store the slice index of pred_cur in the original 3D image
            sliceIdx_list.append(int(rdict_undo['input_metadata']['slice_index']))

            # If last batch and last sample of this batch, then reconstruct 3D object
            if i_batch == len(data_loader) - 1 and i_slice == len(batch['gt']) - 1:
                pred_nib = pred_to_nib(data_lst=preds_list,
                                       z_lst=sliceIdx_list,
                                       fname_ref=fname_image,
                                       fname_out=None,
                                       slice_axis=AXIS_DCT[context['slice_axis']],
                                       kernel_dim='3d' if context['unet_3D'] else '2d',
                                       debug=False,
                                       bin_thr=-1)

    return pred_nib


def cuda(input_var):
    """
    This function sends input_var to GPU.
    :param input_var: either a tensor or a list of tensors
    :return: same as input_var
    """

    if isinstance(input_var, list):
        return [t.cuda() for t in input_var]
    else:
        return input_var.cuda()


class HookBasedFeatureExtractor(nn.Module):
    """
    This function extracts feature maps from given layer.
    https://github.com/ozan-oktay/Attention-Gated-Networks/tree/a96edb72622274f6705097d70cfaa7f2bf818a5a
    """

    def __init__(self, submodule, layername, upscale=False):
        super(HookBasedFeatureExtractor, self).__init__()

        self.submodule = submodule
        self.submodule.eval()
        self.layername = layername
        self.outputs_size = None
        self.outputs = None
        self.inputs = None
        self.inputs_size = None
        self.upscale = upscale

    def get_input_array(self, m, i, o):
        if isinstance(i, tuple):
            self.inputs = [i[index].data.clone() for index in range(len(i))]
            self.inputs_size = [input.size() for input in self.inputs]
        else:
            self.inputs = i.data.clone()
            self.inputs_size = self.input.size()
        print('Input Array Size: ', self.inputs_size)

    def get_output_array(self, m, i, o):
        if isinstance(o, tuple):
            self.outputs = [o[index].data.clone() for index in range(len(o))]
            self.outputs_size = [output.size() for output in self.outputs]
        else:
            self.outputs = o.data.clone()
            self.outputs_size = self.outputs.size()
        print('Output Array Size: ', self.outputs_size)

    def rescale_output_array(self, newsize):
        us = nn.Upsample(size=newsize[2:], mode='bilinear')
        if isinstance(self.outputs, list):
            for index in range(len(self.outputs)): self.outputs[index] = us(self.outputs[index]).data()
        else:
            self.outputs = us(self.outputs).data()

    def forward(self, x):
        target_layer = self.submodule._modules.get(self.layername)

        # Collect the output tensor
        h_inp = target_layer.register_forward_hook(self.get_input_array)
        h_out = target_layer.register_forward_hook(self.get_output_array)
        self.submodule(x)
        h_inp.remove()
        h_out.remove()

        # Rescale the feature-map if it's required
        if self.upscale: self.rescale_output_array(x.size())

        return self.inputs, self.outputs


def reorient_image(arr, slice_axis, nib_ref, nib_ref_canonical):
    if slice_axis == 2:
        arr = np.swapaxes(arr, 1, 2)
    # move axis according to slice_axis to RAS orientation
    arr_ras = np.swapaxes(arr, 0, slice_axis)

    # https://gitship.com/neuroscience/nibabel/blob/master/nibabel/orientations.py
    ref_orientation = nib.orientations.io_orientation(nib_ref.affine)
    ras_orientation = nib.orientations.io_orientation(nib_ref_canonical.affine)
    # Return the orientation that transforms from ras to ref_orientation
    trans_orient = nib.orientations.ornt_transform(ras_orientation, ref_orientation)
    # apply transformation
    return nib.orientations.apply_orientation(arr_ras, trans_orient)


def save_feature_map(batch, layer_name, context, model, test_input, slice_axis):
    if not os.path.exists(os.path.join(context["log_directory"], layer_name)):
        os.mkdir(os.path.join(context["log_directory"], layer_name))

    # Save for subject in batch
    for i in range(batch['input'].size(0)):
        inp_fmap, out_fmap = \
            HookBasedFeatureExtractor(model, layer_name, False).forward(Variable(test_input[i][None, ]))

        # Display the input image and Down_sample the input image
        orig_input_img = test_input[i][None, ].permute(3, 4, 2, 0, 1).cpu().numpy()
        upsampled_attention = F.interpolate(out_fmap[1],
                                            size=test_input[i][None, ].size()[2:],
                                            mode='trilinear',
                                            align_corners=True).data.permute(3, 4, 2, 0, 1).cpu().numpy()

        path = batch["input_metadata"][0][i]["input_filenames"]

        basename = path.split('/')[-1]
        save_directory = os.path.join(context['log_directory'], layer_name, basename)

        # Write the attentions to a nifti image
        nib_ref = nib.load(path)
        nib_ref_can = nib.as_closest_canonical(nib_ref)
        oriented_image = reorient_image(orig_input_img[:, :, :, 0, 0], slice_axis, nib_ref, nib_ref_can)

        nib_pred = nib.Nifti1Image(oriented_image, nib_ref.affine)
        nib.save(nib_pred, save_directory)

        basename = basename.split(".")[0] + "_att.nii.gz"
        save_directory = os.path.join(context['log_directory'], layer_name, basename)
        attention_map = reorient_image(upsampled_attention[:, :, :, 0, ], slice_axis, nib_ref, nib_ref_can)
        nib_pred = nib.Nifti1Image(attention_map, nib_ref.affine)

        nib.save(nib_pred, save_directory)


def save_color_labels(gt_data, binarize, gt_filename, output_filename, slice_axis):
    rdict = {}
    h, w, d, n_class = gt_data.shape
    labels = range(n_class)
    # Generate color labels
    multi_labeled_pred = np.zeros((h, w, d, 3))
    if binarize:
        rdict['gt'] = threshold_predictions(gt_data)

    # Keep always the same color labels
    np.random.seed(6)

    for label in labels:
        r, g, b = np.random.randint(0, 256, size=3)
        multi_labeled_pred[..., 0] += r * gt_data[..., label]
        multi_labeled_pred[..., 1] += g * gt_data[..., label]
        multi_labeled_pred[..., 2] += b * gt_data[..., label]

    rgb_dtype = np.dtype([('R', 'u1'), ('G', 'u1'), ('B', 'u1')])
    multi_labeled_pred = multi_labeled_pred.copy().astype('u1').view(dtype=rgb_dtype).reshape((h, w, d))
    multi_labeled_pred = np.flip(multi_labeled_pred, axis=0)

    pred_to_nib(multi_labeled_pred.transpose((2, 0, 1)), [], gt_filename,
                output_filename, slice_axis=slice_axis, kernel_dim='3d', bin_thr=-1)

    return multi_labeled_pred


def pil_list_to_numpy(pil_list):
    n_classes = len(pil_list)
    w, h = pil_list[0].size
    numpy_array = np.zeros((h, w, n_classes))
    for idx, pil_img in enumerate(pil_list):
        numpy_array[..., idx] = np.array(pil_img)
    # If only one class, then remove the last dimension
    if n_classes == 1:
        numpy_array = np.squeeze(numpy_array, axis=-1)
    return numpy_array


def convert_labels_to_RGB(grid_img):
    # Keep always the same color labels
    batch_size, n_class, h, w = grid_img.shape
    rgb_img = torch.zeros((batch_size, 3, h, w))

    # Keep always the same color labels
    np.random.seed(6)
    for i in range(n_class):
        r, g, b = np.random.randint(0, 256, size=3)
        rgb_img[:, i, ] = r * grid_img[:, i, ]
        rgb_img[:, i, ] = g * grid_img[:, i, ]
        rgb_img[:, i, ] = b * grid_img[:, i, ]

    return rgb_img


def save_tensorboard_img(writer, epoch, dataset_type, input_samples, gt_samples, preds, unet_3D):
    if unet_3D:
        num_2d_img = input_samples.shape[3]
    else:
        num_2d_img = 1
    input_samples_copy = input_samples.clone()
    preds_copy = preds.clone()
    gt_samples_copy = gt_samples.clone()
    for idx in range(num_2d_img):
        if unet_3D:
            input_samples = input_samples_copy[:, :, :, idx, :]
            preds = preds_copy[:, :, :, idx, :]
            gt_samples = gt_samples_copy[:, :, :, idx, :]
            # Only display images with labels
            if gt_samples.sum() == 0:
                continue

        # take only one modality for grid
        if input_samples.shape[1] > 1:
            tensor = input_samples[:, 0, :, :][:, None, :, :]
            input_samples = torch.cat((tensor, tensor, tensor), 1)

        grid_img = vutils.make_grid(input_samples,
                                    normalize=True,
                                    scale_each=True)
        writer.add_image(dataset_type + '/Input', grid_img, epoch)

        grid_img = vutils.make_grid(convert_labels_to_RGB(preds),
                                    normalize=True,
                                    scale_each=True)

        writer.add_image(dataset_type + '/Predictions', grid_img, epoch)

        grid_img = vutils.make_grid(convert_labels_to_RGB(gt_samples),
                                    normalize=True,
                                    scale_each=True)

        writer.add_image(dataset_type + '/Ground Truth', grid_img, epoch)


class SliceFilter(object):
    def __init__(self, filter_empty_mask=True,
                 filter_empty_input=True):
        self.filter_empty_mask = filter_empty_mask
        self.filter_empty_input = filter_empty_input

    def __call__(self, sample):
        input_data, gt_data = sample['input'], sample['gt']

        if self.filter_empty_mask:
            if not np.any(gt_data):
                return False

        if self.filter_empty_input:
            if not np.all([np.any(img) for img in input_data]):
                return False

        return True<|MERGE_RESOLUTION|>--- conflicted
+++ resolved
@@ -16,16 +16,9 @@
 
 from ivadomed import loader as imed_loader
 from ivadomed import transforms as imed_transforms
+from ivadomed import postprocessing as imed_postpro
 from ivadomed import metrics as imed_metrics
 
-<<<<<<< HEAD
-from ivadomed import loader as imed_loader
-from ivadomed import transforms as imed_transforms
-from ivadomed import postprocessing as imed_postpro
-from ivadomed import metrics
-
-=======
->>>>>>> 4266a4fa
 from medicaltorch.datasets import MRI2DSegmentationDataset
 from medicaltorch import datasets as mt_datasets
 
@@ -114,18 +107,6 @@
         else:
             self.overlap_vox = 3
 
-<<<<<<< HEAD
-    def get_data(self, fname):
-        nib_im = nib.load(fname)
-        return nib_im.fget_data().astype('u1')
-
-    def get_pixdim(self, fname):
-        nib_im = nib.load(fname)
-        px, py, pz = nib_im.header['pixdim'][1:4]
-        return px, py, pz
-
-=======
->>>>>>> 4266a4fa
     def remove_small_objects(self, data):
         data_label, n = label(data,
                               structure=self.bin_struct)
@@ -374,13 +355,9 @@
     arr_pred_ref_space = reorient_image(arr, slice_axis, nib_ref, nib_ref_can)
 
     if bin_thr >= 0:
-<<<<<<< HEAD
         arr_pred_ref_space = imed_postpro.threshold_predictions(arr_pred_ref_space, thr=bin_thr)
-=======
-        arr_pred_ref_space = threshold_predictions(arr_pred_ref_space, thr=bin_thr)
     else: # discard noise
         arr_pred_ref_space[arr_pred_ref_space <= 1e-3] = 0
->>>>>>> 4266a4fa
 
     # create nibabel object
     nib_pred = nib.Nifti1Image(arr_pred_ref_space, nib_ref.affine)
