--- conflicted
+++ resolved
@@ -1,18 +1,10 @@
 import copy
 from loguru import logger
-<<<<<<< HEAD
-
-from ivadomed.loader.tools.slice_filter import SliceFilter
-from ivadomed import transforms as imed_transforms
-from ivadomed import utils as imed_utils
-from ivadomed.loader import adaptative as imed_adaptative
-=======
 from ivadomed import transforms as imed_transforms
 from ivadomed import utils as imed_utils
 from ivadomed.loader import utils as imed_loader_utils, adaptative as imed_adaptative
 from ivadomed.loader.bids3d_dataset import Bids3DDataset
 from ivadomed.loader.bids_dataset import BidsDataset
->>>>>>> 03479fd0
 
 
 def load_dataset(bids_df, data_list, transforms_params, model_params, target_suffix, roi_params,
@@ -51,11 +43,6 @@
     Note: For more details on the parameters transform_params, target_suffix, roi_params, contrast_params,
     slice_filter_params and object_detection_params see :doc:`configuration_file`.
     """
-<<<<<<< HEAD
-    from ivadomed.loader.bids3d_dataset import Bids3DDataset
-    from ivadomed.loader.bids_dataset import BidsDataset
-=======
->>>>>>> 03479fd0
 
     # Compose transforms
     tranform_lst, _ = imed_transforms.prepare_transforms(copy.deepcopy(transforms_params), requires_undo)
