--- conflicted
+++ resolved
@@ -112,19 +112,12 @@
                               is_input_dropout=is_input_dropout)
         dataset.load_filenames()
 
-<<<<<<< HEAD
-    if model_params["name"] != "Modified3DUNet":
+    if model_params["name"] == "Modified3DUNet":
+        logger.info("Loaded {} volumes of size {} for the {} set.".format(len(dataset), slice_axis, dataset_type))
+    elif model_params["name"] != "HeMISUnet" and dataset.length:
+        logger.info("Loaded {} {} patches for the {} set.".format(len(dataset), slice_axis, dataset_type))
+    else:
         logger.info("Loaded {} {} slices for the {} set.".format(len(dataset), slice_axis, dataset_type))
-    else:
-        logger.info("Loaded {} volumes of size {} for the {} set.".format(len(dataset), slice_axis, dataset_type))
-=======
-    if model_params["name"] == "Modified3DUNet":
-        print("Loaded {} volumes of size {} for the {} set.".format(len(dataset), slice_axis, dataset_type))
-    elif model_params["name"] != "HeMISUnet" and dataset.length:
-        print("Loaded {} {} patches for the {} set.".format(len(dataset), slice_axis, dataset_type))
-    else:
-        print("Loaded {} {} slices for the {} set.".format(len(dataset), slice_axis, dataset_type))
->>>>>>> ebddbfbc
 
     return dataset
 
