from bids_neuropoly import bids
from medicaltorch import datasets as mt_datasets
<<<<<<< HEAD
from ivadomed.utils import SliceFilter
=======
from medicaltorch.filters import SliceFilter
from ivadomed.utils import *
from ivadomed import __path__
>>>>>>> 6bc50021

from sklearn.preprocessing import OneHotEncoder
from scipy.signal import argrelextrema
from sklearn.neighbors import KernelDensity
from sklearn.model_selection import GridSearchCV
from sklearn.model_selection import train_test_split

import numpy as np
import json
from copy import deepcopy
from tqdm import tqdm
import torch

with open(os.path.join(__path__[0], "../config/contrast_dct.json"), "r") as fhandle:
    GENERIC_CONTRAST = json.load(fhandle)
MANUFACTURER_CATEGORY = {'Siemens': 0, 'Philips': 1, 'GE': 2}
CONTRAST_CATEGORY = {"T1w": 0, "T2w": 1, "T2star": 2,
                     "acq-MToff_MTS": 3, "acq-MTon_MTS": 4, "acq-T1w_MTS": 5}
AXIS_DCT = {'sagittal': 0, 'coronal': 1, 'axial': 2}


class Bids3DDataset(mt_datasets.MRI3DSubVolumeSegmentationDataset):
    def __init__(self, root_dir, subject_lst, target_suffix, contrast_lst, contrast_balance={}, slice_axis=2,
                 cache=True,
                 transform=None, metadata_choice=False, canonical=True, labeled=True, roi_suffix=None,
                 multichannel=False, length=(64, 64, 64), padding=0):
        dataset = BidsDataset(root_dir,
                              subject_lst=subject_lst,
                              target_suffix=target_suffix,
                              roi_suffix=roi_suffix,
                              contrast_lst=contrast_lst,
                              metadata_choice=metadata_choice,
                              contrast_balance=contrast_balance,
                              slice_axis=slice_axis,
                              transform=transform,
                              multichannel=multichannel)

        super().__init__(dataset.filename_pairs, cache, length=length, padding=padding, transform=transform,
                         canonical=canonical)


class BidsDataset(mt_datasets.MRI2DSegmentationDataset):
    def __init__(self, root_dir, subject_lst, target_suffix, contrast_lst, contrast_balance={}, slice_axis=2,
                 cache=True, transform=None, metadata_choice=False, slice_filter_fn=None,
                 canonical=True, labeled=True, roi_suffix=None, multichannel=False, missing_modality=False):

        self.bids_ds = bids.BIDS(root_dir)
        self.filename_pairs = []
        if metadata_choice == 'mri_params':
            self.metadata = {"FlipAngle": [], "RepetitionTime": [],
                             "EchoTime": [], "Manufacturer": []}

        bids_subjects = [s for s in self.bids_ds.get_subjects() if s.record["subject_id"] in subject_lst]

        # Create a list with the filenames for all contrasts and subjects
        subjects_tot = []
        for subject in bids_subjects:
            subjects_tot.append(str(subject.record["absolute_path"]))

        # Create a dictionary with the number of subjects for each contrast of contrast_balance

        tot = {contrast: len([s for s in bids_subjects if s.record["modality"] == contrast])
               for contrast in contrast_balance.keys()}

        # Create a counter that helps to balance the contrasts
        c = {contrast: 0 for contrast in contrast_balance.keys()}

        multichannel_subjects = {}
        if multichannel:
            num_contrast = len(contrast_lst)
            idx_dict = {}
            for idx, contrast in enumerate(contrast_lst):
                idx_dict[contrast] = idx
            multichannel_subjects = {subject: {"absolute_paths": [None] * num_contrast,
                                               "deriv_path": None,
                                               "roi_filename": None,
                                               "metadata": [None] * num_contrast} for subject in subject_lst}

        for subject in tqdm(bids_subjects, desc="Loading dataset"):
            if subject.record["modality"] in contrast_lst:

                # Training & Validation: do not consider the contrasts over the threshold contained in contrast_balance
                if subject.record["modality"] in contrast_balance.keys():
                    c[subject.record["modality"]] = c[subject.record["modality"]] + 1
                    if c[subject.record["modality"]] / tot[subject.record["modality"]] > contrast_balance[
                            subject.record["modality"]]:
                        continue

                if not subject.has_derivative("labels"):
                    print("Subject without derivative, skipping.")
                    continue
                derivatives = subject.get_derivatives("labels")
                target_filename, roi_filename = None, None

                for deriv in derivatives:
                    if deriv.endswith(subject.record["modality"] + target_suffix + ".nii.gz"):
                        target_filename = deriv
                    if not (roi_suffix is None) and deriv.endswith(subject.record["modality"] + roi_suffix + ".nii.gz"):
                        roi_filename = deriv

                if (target_filename is None) or (not (roi_suffix is None) and (roi_filename is None)):
                    continue

                if not subject.has_metadata():
                    print("Subject without metadata.")
                    metadata = {}
                else:
                    metadata = subject.metadata()

                # add contrast to metadata
                metadata['contrast'] = subject.record["modality"]

                if metadata_choice == 'mri_params':
                    def _check_isMRIparam(mri_param_type, mri_param):
                        if mri_param_type not in mri_param:
                            print("{} without {}, skipping.".format(subject, mri_param_type))
                            return False
                        else:
                            if mri_param_type == "Manufacturer":
                                value = mri_param[mri_param_type]
                            else:
                                if isinstance(mri_param[mri_param_type], (int, float)):
                                    value = float(mri_param[mri_param_type])
                                else:  # eg multi-echo data have 3 echo times
                                    value = np.mean([float(v)
                                                     for v in mri_param[mri_param_type].split(',')])

                            self.metadata[mri_param_type].append(value)
                            return True

                    if not all([_check_isMRIparam(m, metadata) for m in self.metadata.keys()]):
                        continue

                # Fill multichannel dictionary
                if multichannel:
                    idx = idx_dict[subject.record["modality"]]
                    subj_id = subject.record["subject_id"]
                    multichannel_subjects[subj_id]["absolute_paths"][idx] = subject.record.absolute_path
                    multichannel_subjects[subj_id]["deriv_path"] = target_filename
                    multichannel_subjects[subj_id]["metadata"][idx] = metadata
                    if roi_filename:
                        multichannel_subjects[subj_id]["roi_filename"] = roi_filename

                else:
                    self.filename_pairs.append(([subject.record.absolute_path],
                                                target_filename, roi_filename, [metadata]))

        if multichannel:
            for subject in multichannel_subjects.values():
                if not None in subject["absolute_paths"]:
                    self.filename_pairs.append((subject["absolute_paths"], subject["deriv_path"],
                                                subject["roi_filename"], subject["metadata"]))

        super().__init__(self.filename_pairs, slice_axis, cache,
                         transform, slice_filter_fn, canonical)


def filter_roi(ds, nb_nonzero_thr):
    """Filter slices from dataset using ROI data.

    This function loops across the dataset (ds) and discards slices where the number of
    non-zero voxels within the ROI slice (e.g. centerline, SC segmentation) is inferior or
    equal to a given threshold (nb_nonzero_thr).

    Args:
        ds (mt_datasets.MRI2DSegmentationDataset): Dataset.
        nb_nonzero_thr (int): Threshold.

    Returns:
        mt_datasets.MRI2DSegmentationDataset: Dataset without filtered slices.

    """
    filter_indexes = []
    for segpair, slice_roi_pair in ds.indexes:
        roi_data = slice_roi_pair['gt']

        # Discard slices with less nonzero voxels than nb_nonzero_thr
        if not np.any(roi_data):
            continue
        if np.count_nonzero(roi_data) <= nb_nonzero_thr:
            continue

        filter_indexes.append((segpair, slice_roi_pair))

    # Update dataset
    ds.indexes = filter_indexes
    return ds


def split_dataset(path_folder, center_test_lst, split_method, random_seed, train_frac=0.8, test_frac=0.1):
    # read participants.tsv as pandas dataframe
    df = bids.BIDS(path_folder).participants.content
    X_test = []
    X_train = []
    X_val = []
    if split_method == 'per_center':
        # make sure that subjects coming from some centers are unseen during training
        X_test = df[df['institution_id'].isin(center_test_lst)]['participant_id'].tolist()
        X_remain = df[~df['institution_id'].isin(center_test_lst)]['participant_id'].tolist()

        # split using sklearn function
        X_train, X_tmp = train_test_split(X_remain, train_size=train_frac, random_state=random_seed)
        if len(X_test):  # X_test contains data from centers unseen during the training, eg SpineGeneric
            X_val = X_tmp
        else:  # X_test contains data from centers seen during the training, eg gm_challenge
            X_val, X_test = train_test_split(X_tmp, train_size=0.5, random_state=random_seed)
    elif split_method == 'per_patient':
        # Separate dataset in test, train and validation using sklearn function
        X_train, X_remain = train_test_split(df['participant_id'].tolist(), train_size=train_frac,
                                             random_state=random_seed)
        X_test, X_val = train_test_split(X_remain, train_size=test_frac / (1 - train_frac), random_state=random_seed)

    else:
        print(f" {split_method} is not a supported split method")

    return X_train, X_val, X_test


class Kde_model():
    def __init__(self):
        self.kde = KernelDensity()
        self.minima = None

    def train(self, data, value_range, gridsearch_bandwidth_range):
        # reshape data to fit sklearn
        data = np.array(data).reshape(-1, 1)

        # use grid search cross-validation to optimize the bandwidth
        params = {'bandwidth': gridsearch_bandwidth_range}
        grid = GridSearchCV(KernelDensity(), params, cv=5, iid=False)
        grid.fit(data)

        # use the best estimator to compute the kernel density estimate
        self.kde = grid.best_estimator_

        # fit kde with the best bandwidth
        self.kde.fit(data)

        s = value_range
        e = self.kde.score_samples(s.reshape(-1, 1))

        # find local minima
        self.minima = s[argrelextrema(e, np.less)[0]]

    def predict(self, data):
        x = [i for i, m in enumerate(self.minima) if data < m]
        pred = min(x) if len(x) else len(self.minima)
        return pred


def clustering_fit(dataset, key_lst):
    """This function creates clustering models for each metadata type,
    using Kernel Density Estimation algorithm.
    :param datasets (list): data
    :param key_lst (list of strings): names of metadata to cluster
    :return: clustering model for each metadata type
    """
    KDE_PARAM = {'FlipAngle': {'range': np.linspace(0, 360, 1000), 'gridsearch': np.logspace(-4, 1, 50)},
                 'RepetitionTime': {'range': np.logspace(-1, 1, 1000), 'gridsearch': np.logspace(-4, 1, 50)},
                 'EchoTime': {'range': np.logspace(-3, 1, 1000), 'gridsearch': np.logspace(-4, 1, 50)}}

    model_dct = {}
    for k in key_lst:
        k_data = [value for value in dataset[k]]

        kde = Kde_model()
        kde.train(k_data, KDE_PARAM[k]['range'], KDE_PARAM[k]['gridsearch'])

        model_dct[k] = kde

    return model_dct


def normalize_metadata(ds_in, clustering_models, debugging, metadata_type, train_set=False):
    if train_set:
        # Initialise One Hot Encoder
        ohe = OneHotEncoder(sparse=False, handle_unknown='ignore')
        X_train_ohe = []

    ds_out = []
    for idx, subject in enumerate(ds_in):
        s_out = deepcopy(subject)
        if metadata_type == 'mri_params':
            # categorize flip angle, repetition time and echo time values using KDE
            for m in ['FlipAngle', 'RepetitionTime', 'EchoTime']:
                v = subject["input_metadata"][m]
                p = clustering_models[m].predict(v)
                s_out["input_metadata"][m] = p
                if debugging:
                    print("{}: {} --> {}".format(m, v, p))

            # categorize manufacturer info based on the MANUFACTURER_CATEGORY dictionary
            manufacturer = subject["input_metadata"]["Manufacturer"]
            if manufacturer in MANUFACTURER_CATEGORY:
                s_out["input_metadata"]["Manufacturer"] = MANUFACTURER_CATEGORY[manufacturer]
                if debugging:
                    print("Manufacturer: {} --> {}".format(manufacturer,
                                                           MANUFACTURER_CATEGORY[manufacturer]))
            else:
                print("{} with unknown manufacturer.".format(subject))
                # if unknown manufacturer, then value set to -1
                s_out["input_metadata"]["Manufacturer"] = -1

            s_out["input_metadata"]["film_input"] = [s_out["input_metadata"][k] for k in
                                                     ["FlipAngle", "RepetitionTime", "EchoTime", "Manufacturer"]]
        else:
            generic_contrast = GENERIC_CONTRAST[subject["input_metadata"]["contrast"]]
            label_contrast = CONTRAST_CATEGORY[generic_contrast]
            s_out["input_metadata"]["film_input"] = [label_contrast]

        s_out["input_metadata"]["contrast"] = subject["input_metadata"]["contrast"]

        if train_set:
            X_train_ohe.append(s_out["input_metadata"]["film_input"])
        ds_out.append(s_out)

        del s_out, subject

    if train_set:
        X_train_ohe = np.vstack(X_train_ohe)
        ohe.fit(X_train_ohe)
        return ds_out, ohe
    else:
        return ds_out


class BalancedSampler(torch.utils.data.sampler.Sampler):
    """Estimate sampling weights in order to rebalance the
    class distributions from an imbalanced dataset.
    """

    def __init__(self, dataset):
        self.indices = list(range(len(dataset)))

        self.nb_samples = len(self.indices)

        cmpt_label = {}
        for idx in self.indices:
            label = self._get_label(dataset, idx)
            if label in cmpt_label:
                cmpt_label[label] += 1
            else:
                cmpt_label[label] = 1

        weights = [1.0 / cmpt_label[self._get_label(dataset, idx)]
                   for idx in self.indices]

        self.weights = torch.DoubleTensor(weights)

    def _get_label(self, dataset, idx):
        sample_gt = np.array(dataset[idx]['gt'])
        if np.any(sample_gt):
            return 1
        else:
            return 0

    def __iter__(self):
        return (self.indices[i] for i in torch.multinomial(
            self.weights, self.nb_samples, replacement=True))

    def __len__(self):
        return self.num_samples


def load_dataset(data_list, data_transform, context):
    if context["unet_3D"]:
        dataset = Bids3DDataset(context["bids_path"],
                                subject_lst=data_list,
                                target_suffix=context["target_suffix"],
                                roi_suffix=context["roi_suffix"],
                                contrast_lst=context["contrast_train_validation"],
                                metadata_choice=context["metadata"],
                                contrast_balance=context["contrast_balance"],
                                slice_axis=AXIS_DCT[context["slice_axis"]],
                                transform=data_transform,
                                multichannel=context['multichannel'],
                                length=context["length_3D"],
                                padding=context["padding_3D"])
    else:
        dataset = BidsDataset(context["bids_path"],
                              subject_lst=data_list,
                              target_suffix=context["target_suffix"],
                              roi_suffix=context["roi_suffix"],
                              contrast_lst=context["contrast_train_validation"],
                              metadata_choice=context["metadata"],
                              contrast_balance=context["contrast_balance"],
                              slice_axis=AXIS_DCT[context["slice_axis"]],
                              transform=data_transform,
                              multichannel=context['multichannel'],
                              slice_filter_fn=SliceFilter(**context["slice_filter"]),
                              missing_modality=context['missing_modality'])
    return dataset<|MERGE_RESOLUTION|>--- conflicted
+++ resolved
@@ -1,12 +1,7 @@
 from bids_neuropoly import bids
 from medicaltorch import datasets as mt_datasets
-<<<<<<< HEAD
 from ivadomed.utils import SliceFilter
-=======
-from medicaltorch.filters import SliceFilter
-from ivadomed.utils import *
 from ivadomed import __path__
->>>>>>> 6bc50021
 
 from sklearn.preprocessing import OneHotEncoder
 from scipy.signal import argrelextrema
@@ -16,6 +11,7 @@
 
 import numpy as np
 import json
+import os
 from copy import deepcopy
 from tqdm import tqdm
 import torch
