--- conflicted
+++ resolved
@@ -1005,12 +1005,8 @@
             out = out[:, 1:, ]
         else:
             if hasattr(self, "relu_activation") and self.relu_activation:
-<<<<<<< HEAD
-                out = nn.ReLU()(seg_layer) / nn.ReLU()(seg_layer).max() if bool(nn.ReLU()(seg_layer).max()) else nn.ReLU()(seg_layer)
-=======
                 out = nn.ReLU()(seg_layer) / nn.ReLU()(seg_layer).max() if bool(nn.ReLU()(seg_layer).max()) \
                     else nn.ReLU()(seg_layer)
->>>>>>> 868ee067
             else:
                 out = torch.sigmoid(seg_layer)
         return out
