import copy
import functools
import math
import numbers
import random

import numpy as np
import torch
<<<<<<< HEAD
from scipy.ndimage import shift
=======
>>>>>>> 9044365f
from scipy.ndimage import zoom
from scipy.ndimage.filters import gaussian_filter
from scipy.ndimage.interpolation import map_coordinates, affine_transform
from scipy.ndimage.measurements import label, center_of_mass
from scipy.ndimage.morphology import binary_dilation, binary_fill_holes, binary_closing
from skimage.exposure import equalize_adapthist
from torchvision import transforms as torchvision_transforms

from ivadomed.loader import utils as imed_loader_utils


def multichannel_capable(wrapped):
    @functools.wraps(wrapped)
    def wrapper(self, sample, metadata):
        if isinstance(sample, list):
            list_data, list_metadata = [], []
            for s_cur, m_cur in zip(sample, metadata):
                # Run function for each sample of the list
                data_cur, metadata_cur = wrapped(self, s_cur, m_cur)
                list_data.append(data_cur)
                list_metadata.append(metadata_cur)
            return list_data, list_metadata
        # If sample is None, then return a pair (None, None)
        if sample is None:
            return None, None
        else:
            return wrapped(self, sample, metadata)

    return wrapper


def two_dim_compatible(wrapped):
    @functools.wraps(wrapped)
    def wrapper(self, sample, metadata):
        # Check if sample is 2D
        if len(sample.shape) == 2:
            # Add one dimension
            sample = np.expand_dims(sample, axis=-1)
            # Run transform
            result_sample, result_metadata = wrapped(self, sample, metadata)
            # Remove last dimension
            return np.squeeze(result_sample, axis=-1), result_metadata
        else:
            return wrapped(self, sample, metadata)

    return wrapper


class ImedTransform(object):

    def __call__(self, sample, metadata=None):
        raise NotImplementedError("You need to implement the transform() method.")

    def undo_transform(self, sample, metadata=None):
        raise NotImplementedError("You need to implement the undo_transform() method.")


class Compose(object):
    """Composes transforms together.

    Composes transforms together and split between images, GT and ROI.

    self.transform is a dict:
        - keys: "im", "gt" and "roi"
        - values torchvision_transform.Compose objects.

    Attributes:
        dict_transforms (dictionary): Dictionary where the keys are the transform names
            and the value their parameters.
        requires_undo (bool): If True, does not include transforms which do not have an undo_transform
            implemented yet.
    """

    def __init__(self, dict_transforms, requires_undo=False):
        list_tr_im, list_tr_gt, list_tr_roi = [], [], []
        for transform in dict_transforms.keys():
            parameters = dict_transforms[transform]

            # Get list of data type
            if "applied_to" in parameters:
                list_applied_to = parameters["applied_to"]
            else:
                list_applied_to = ["im", "gt", "roi"]

            # call transform
            if transform in globals():
                params_cur = {k: parameters[k] for k in parameters if k != "applied_to" and k != "preprocessing"}
                transform_obj = globals()[transform](**params_cur)
            else:
                print('ERROR: {} transform is not available in your ivadomed package. '
                      'Please check its compatibility with your model json file.'.format(transform))
                exit()

            # check if undo_transform method is implemented
            if requires_undo:
                if not hasattr(transform_obj, 'undo_transform'):
                    print('{} transform not included since no undo_transform available for it.'.format(transform))
                    continue

            if "im" in list_applied_to:
                list_tr_im.append(transform_obj)
            if "roi" in list_applied_to:
                list_tr_roi.append(transform_obj)
            if "gt" in list_applied_to:
                list_tr_gt.append(transform_obj)

        self.transform = {
            "im": torchvision_transforms.Compose(list_tr_im),
            "gt": torchvision_transforms.Compose(list_tr_gt),
            "roi": torchvision_transforms.Compose(list_tr_roi)}

    def __call__(self, sample, metadata, data_type='im'):
        if self.transform[data_type] is None or len(metadata) == 0:
            # In case self.transform[data_type] is None
            return None, None
        else:
            for tr in self.transform[data_type].transforms:
                sample, metadata = tr(sample, metadata)
            return sample, metadata


class UndoCompose(object):
    def __init__(self, compose):
        self.transforms = compose

    def __call__(self, sample, metadata, data_type='gt'):
        if self.transforms.transform[data_type] is None:
            # In case self.transforms.transform[data_type] is None
            return None, None
        else:
            for tr in self.transforms.transform[data_type].transforms[::-1]:
                sample, metadata = tr.undo_transform(sample, metadata)
            return sample, metadata


class UndoTransform(object):
    def __init__(self, transform):
        self.transform = transform

    def __call__(self, sample):
        return self.transform.undo_transform(sample)


class NumpyToTensor(ImedTransform):
    """Converts numpy array to tensor object."""

    def undo_transform(self, sample, metadata=None):
        return list(sample.numpy()), metadata

    def __call__(self, sample, metadata=None):
        sample = np.array(sample)
        # Use np.ascontiguousarray to avoid axes permutations issues
        arr_contig = np.ascontiguousarray(sample, dtype=sample.dtype)
        return torch.from_numpy(arr_contig), metadata


class Resample(ImedTransform):
    """
    Resample image to a given resolution.

    Args:
        hspace (float): Resolution along the first axis, in mm.
        wspace (float): Resolution along the second axis, in mm.
        dspace (float): Resolution along the third axis, in mm.
        interpolation_order (int): Order of spline interpolation. Set to 0 for label data. Default=2.
    """

    def __init__(self, hspace, wspace, dspace=1.):
        self.hspace = hspace
        self.wspace = wspace
        self.dspace = dspace

    @multichannel_capable
    @two_dim_compatible
    def undo_transform(self, sample, metadata=None):
        assert "data_shape" in metadata
        is_2d = sample.shape[-1] == 1

        # Get params
        original_shape = metadata["preresample_shape"]
        current_shape = sample.shape
        params_undo = [x / y for x, y in zip(original_shape, current_shape)]
        if is_2d:
            params_undo[-1] = 1.0

        # Undo resampling
        data_out = zoom(sample,
                        zoom=params_undo,
                        order=0 if metadata['data_type'] == 'gt' else 2)

        # Data type
        data_out = data_out.astype(sample.dtype)

        return data_out, metadata

    @multichannel_capable
    @two_dim_compatible
    def __call__(self, sample, metadata=None):
        # Get params
        # Voxel dimension in mm
        is_2d = sample.shape[-1] == 1
        metadata['preresample_shape'] = sample.shape
        zooms = list(metadata["zooms"])

        if len(zooms) == 2:
            zooms += [1.0]

        hfactor = zooms[0] / self.hspace
        wfactor = zooms[1] / self.wspace
        dfactor = zooms[2] / self.dspace
        params_resample = (hfactor, wfactor, dfactor) if not is_2d else (hfactor, wfactor, 1.0)

        # Run resampling
        data_out = zoom(sample,
                        zoom=params_resample,
                        order=0 if metadata['data_type'] == 'gt' else 2)

        # Data type
        data_out = data_out.astype(sample.dtype)

        return data_out, metadata


class NormalizeInstance(ImedTransform):
    """Normalize a tensor or an array image with mean and standard deviation estimated
    from the sample itself.
    """

    @multichannel_capable
    def __call__(self, sample, metadata=None):
        data_out = (sample - sample.mean()) / sample.std()
        return data_out, metadata


class CroppableArray(np.ndarray):
    """Adapted From: https://stackoverflow.com/a/41155020/13306686"""

    def __getitem__(self, item):
        all_in_slices = []
        pad = []
        for dim in range(self.ndim):
            # If the slice has no length then it's a single argument.
            # If it's just an integer then we just return, this is
            # needed for the representation to work properly
            # If it's not then create a list containing None-slices
            # for dim>=1 and continue down the loop
            try:
                len(item)
            except TypeError:
                if isinstance(item, int):
                    return super().__getitem__(item)
                newitem = [slice(None)] * self.ndim
                newitem[0] = item
                item = newitem
            # We're out of items, just append noop slices
            if dim >= len(item):
                all_in_slices.append(slice(0, self.shape[dim]))
                pad.append((0, 0))
            # We're dealing with an integer (no padding even if it's
            # out of bounds)
            if isinstance(item[dim], int):
                all_in_slices.append(slice(item[dim], item[dim] + 1))
                pad.append((0, 0))
            # Dealing with a slice, here it get's complicated, we need
            # to correctly deal with None start/stop as well as with
            # out-of-bound values and correct padding
            elif isinstance(item[dim], slice):
                # Placeholders for values
                start, stop = 0, self.shape[dim]
                this_pad = [0, 0]
                if item[dim].start is None:
                    start = 0
                else:
                    if item[dim].start < 0:
                        this_pad[0] = -item[dim].start
                        start = 0
                    else:
                        start = item[dim].start
                if item[dim].stop is None:
                    stop = self.shape[dim]
                else:
                    if item[dim].stop > self.shape[dim]:
                        this_pad[1] = item[dim].stop - self.shape[dim]
                        stop = self.shape[dim]
                    else:
                        stop = item[dim].stop
                all_in_slices.append(slice(start, stop))
                pad.append(tuple(this_pad))

        # Let numpy deal with slicing
        ret = super().__getitem__(tuple(all_in_slices))
        # and padding
        ret = np.pad(ret, tuple(pad), mode='constant', constant_values=0)

        return ret


class Crop(ImedTransform):
    def __init__(self, size):
        self.size = size if len(size) == 3 else size + [0]

    @staticmethod
    def _adjust_padding(npad, sample):
        npad_out_tuple = []
        for idx_dim, tuple_pad in enumerate(npad):
            pad_start, pad_end = tuple_pad
            if pad_start < 0 or pad_end < 0:
                # Move axis of interest
                sample_reorient = np.swapaxes(sample, 0, idx_dim)
                # Adjust pad and crop
                if pad_start < 0 and pad_end < 0:
                    sample_crop = sample_reorient[abs(pad_start):pad_end, ]
                    pad_end, pad_start = 0, 0
                elif pad_start < 0:
                    sample_crop = sample_reorient[abs(pad_start):, ]
                    pad_start = 0
                else:  # i.e. pad_end < 0:
                    sample_crop = sample_reorient[:pad_end, ]
                    pad_end = 0
                # Reorient
                sample = np.swapaxes(sample_crop, 0, idx_dim)

            npad_out_tuple.append((pad_start, pad_end))

        return npad_out_tuple, sample

    @multichannel_capable
    def __call__(self, sample, metadata):
        # Get params
        is_2d = sample.shape[-1] == 1
        th, tw, td = self.size
        fh, fw, fd, h, w, d = metadata['crop_params'][self.__class__.__name__]

        # Crop data
        # Note we use here CroppableArray in order to deal with "out of boundaries" crop
        # e.g. if fh is negative or fh+th out of bounds, then it will pad
        if is_2d:
            data_out = sample.view(CroppableArray)[fh:fh + th, fw:fw + tw, :]
        else:
            data_out = sample.view(CroppableArray)[fh:fh + th, fw:fw + tw, fd:fd + td]

        return data_out, metadata

    @multichannel_capable
    @two_dim_compatible
    def undo_transform(self, sample, metadata=None):
        # Get crop params
        is_2d = sample.shape[-1] == 1
        th, tw, td = self.size
        fh, fw, fd, h, w, d = metadata["crop_params"][self.__class__.__name__]

        # Compute params to undo transform
        pad_left = fw
        pad_right = w - pad_left - tw
        pad_top = fh
        pad_bottom = h - pad_top - th
        pad_front = fd if not is_2d else 0
        pad_back = d - pad_front - td if not is_2d else 0
        npad = [(pad_top, pad_bottom), (pad_left, pad_right), (pad_front, pad_back)]

        # Check and adjust npad if needed, i.e. if crop out of boundaries
        npad_adj, sample_adj = self._adjust_padding(npad, sample.copy())

        # Apply padding
        data_out = np.pad(sample_adj,
                          npad_adj,
                          mode='constant',
                          constant_values=0).astype(sample.dtype)

        return data_out, metadata


class CenterCrop(Crop):
    """Make a centered crop of a specified size."""

    @multichannel_capable
    @two_dim_compatible
    def __call__(self, sample, metadata=None):
        # Crop parameters
        th, tw, td = self.size
        h, w, d = sample.shape
        fh = int(round((h - th) / 2.))
        fw = int(round((w - tw) / 2.))
        fd = int(round((d - td) / 2.))
        params = (fh, fw, fd, h, w, d)
        metadata['crop_params'][self.__class__.__name__] = params

        # Call base method
        return super().__call__(sample, metadata)


class ROICrop(Crop):
    """Make a crop of a specified size around a ROI."""

    @multichannel_capable
    @two_dim_compatible
    def __call__(self, sample, metadata=None):
        # If crop_params are not in metadata,
        # then we are here dealing with ROI data to determine crop params
        if self.__class__.__name__ not in metadata['crop_params']:
            # Compute center of mass of the ROI
            h_roi, w_roi, d_roi = center_of_mass(sample.astype(np.int))
            h_roi, w_roi, d_roi = int(round(h_roi)), int(round(w_roi)), int(round(d_roi))
            th, tw, td = self.size
            th_half, tw_half, td_half = int(round(th / 2.)), int(round(tw / 2.)), int(round(td / 2.))

            # compute top left corner of the crop area
            fh = h_roi - th_half
            fw = w_roi - tw_half
            fd = d_roi - td_half

            # Crop params
            h, w, d = sample.shape
            params = (fh, fw, fd, h, w, d)
            metadata['crop_params'][self.__class__.__name__] = params

        # Call base method
        return super().__call__(sample, metadata)


class DilateGT(ImedTransform):
    """Randomly dilate a tensor ground-truth.
    :param dilation_factor: float, controls the number of dilation iterations.
                            For each individual lesion, the number of dilation iterations is computed as follows:
                                nb_it = int(round(dilation_factor * sqrt(lesion_area)))
                            If dilation_factor <= 0, then no dilation will be perfomed.
    """

    def __init__(self, dilation_factor):
        self.dil_factor = dilation_factor

    @staticmethod
    def dilate_lesion(arr_bin, arr_soft, label_values):
        for lb in label_values:
            # binary dilation with 1 iteration
            arr_dilated = binary_dilation(arr_bin, iterations=1)

            # isolate new voxels, i.e. the ones from the dilation
            new_voxels = np.logical_xor(arr_dilated, arr_bin).astype(np.int)

            # assign a soft value (]0, 1[) to the new voxels
            soft_new_voxels = lb * new_voxels

            # add the new voxels to the input mask
            arr_soft += soft_new_voxels
            arr_bin = (arr_soft > 0).astype(np.int)

        return arr_bin, arr_soft

    def dilate_arr(self, arr, dil_factor):
        # identify each object
        arr_labeled, lb_nb = label(arr.astype(np.int))

        # loop across each object
        arr_bin_lst, arr_soft_lst = [], []
        for obj_idx in range(1, lb_nb + 1):
            arr_bin_obj = (arr_labeled == obj_idx).astype(np.int)
            arr_soft_obj = np.copy(arr_bin_obj).astype(np.float)
            # compute the number of dilation iterations depending on the size of the lesion
            nb_it = int(round(dil_factor * math.sqrt(arr_bin_obj.sum())))
            # values of the voxels added to the input mask
            soft_label_values = [x / (nb_it + 1) for x in range(nb_it, 0, -1)]
            # dilate lesion
            arr_bin_dil, arr_soft_dil = self.dilate_lesion(arr_bin_obj, arr_soft_obj, soft_label_values)
            arr_bin_lst.append(arr_bin_dil)
            arr_soft_lst.append(arr_soft_dil)

        # sum dilated objects
        arr_bin_idx = np.sum(np.array(arr_bin_lst), axis=0)
        arr_soft_idx = np.sum(np.array(arr_soft_lst), axis=0)
        # clip values in case dilated voxels overlap
        arr_bin_clip, arr_soft_clip = np.clip(arr_bin_idx, 0, 1), np.clip(arr_soft_idx, 0.0, 1.0)

        return arr_soft_clip.astype(np.float), arr_bin_clip.astype(np.int)

    @staticmethod
    def random_holes(arr_in, arr_soft, arr_bin):
        arr_soft_out = np.copy(arr_soft)

        # coordinates of the new voxels, i.e. the ones from the dilation
        new_voxels_xx, new_voxels_yy, new_voxels_zz = np.where(np.logical_xor(arr_bin, arr_in))
        nb_new_voxels = new_voxels_xx.shape[0]

        # ratio of voxels added to the input mask from the dilated mask
        new_voxel_ratio = random.random()
        # randomly select new voxel indexes to remove
        idx_to_remove = random.sample(range(nb_new_voxels),
                                      int(round(nb_new_voxels * (1 - new_voxel_ratio))))

        # set to zero the here-above randomly selected new voxels
        arr_soft_out[new_voxels_xx[idx_to_remove],
                     new_voxels_yy[idx_to_remove],
                     new_voxels_zz[idx_to_remove]] = 0.0
        arr_bin_out = (arr_soft_out > 0).astype(np.int)

        return arr_soft_out, arr_bin_out

    @staticmethod
    def post_processing(arr_in, arr_soft, arr_bin, arr_dil):
        # remove new object that are not connected to the input mask
        arr_labeled, lb_nb = label(arr_bin)

        connected_to_in = arr_labeled * arr_in
        for lb in range(1, lb_nb + 1):
            if np.sum(connected_to_in == lb) == 0:
                arr_soft[arr_labeled == lb] = 0

        struct = np.ones((3, 3, 1) if arr_soft.shape[2] == 1 else (3, 3, 3))
        # binary closing
        arr_bin_closed = binary_closing((arr_soft > 0).astype(np.int), structure=struct)
        # fill binary holes
        arr_bin_filled = binary_fill_holes(arr_bin_closed)

        # recover the soft-value assigned to the filled-holes
        arr_soft_out = arr_bin_filled * arr_dil

        return arr_soft_out

    @multichannel_capable
    @two_dim_compatible
    def __call__(self, sample, metadata=None):
        # binarize for processing
        gt_data_np = (sample > 0.5).astype(np.int_)

        if self.dil_factor > 0 and np.sum(sample):
            # dilation
            gt_dil, gt_dil_bin = self.dilate_arr(gt_data_np, self.dil_factor)

            # random holes in dilated area
            # gt_holes, gt_holes_bin = self.random_holes(gt_data_np, gt_dil, gt_dil_bin)

            # post-processing
            # gt_pp = self.post_processing(gt_data_np, gt_holes, gt_holes_bin, gt_dil)

            # return gt_pp.astype(np.float32), metadata
            return gt_dil.astype(np.float32), metadata

        else:
            return sample, metadata


class BoundingBoxCrop(Crop):
    """
    Crops image according to given bounding box
    """

    @multichannel_capable
    @two_dim_compatible
    def __call__(self, sample, metadata):
        assert 'bounding_box' in metadata
        x_min, x_max, y_min, y_max, z_min, z_max = metadata['bounding_box']
        x, y, z = sample.shape
        metadata['crop_params'][self.__class__.__name__] = (x_min, y_min, z_min, x, y, z)

        # Call base method
        return super().__call__(sample, metadata)


class RandomAffine(ImedTransform):
    def __init__(self, degrees=0, translate=None, scale=None):
        # Rotation
        if isinstance(degrees, numbers.Number):
            if degrees < 0:
                raise ValueError("If degrees is a single number, it must be positive.")
            self.degrees = (-degrees, degrees)
        else:
            assert isinstance(degrees, (tuple, list)) and len(degrees) == 2, \
                "degrees should be a list or tuple and it must be of length 2."
            self.degrees = degrees

        # Scale
        if scale is not None:
<<<<<<< HEAD
            assert isinstance(scale, list)
=======
            assert isinstance(scale, list), "translate should be a list or tuple and it must be of length 2 or 3."
>>>>>>> 9044365f
            self.scale = scale
        else:
            self.scale = [0., 0., 0.]

        # Translation
        if translate is not None:
            assert isinstance(translate, (tuple, list)) and (len(translate) == 2 or len(translate) == 3), \
                "translate should be a list or tuple and it must be of length 2 or 3."
            for t in translate:
                if not (0.0 <= t <= 1.0):
                    raise ValueError("translation values should be between 0 and 1")
            if len(translate) == 2:
                translate.append(0.0)
        self.translate = translate

    @multichannel_capable
    @two_dim_compatible
    def __call__(self, sample, metadata=None):
        # Rotation
        # If angle and metadata have been already defined for this sample, then use them
        if 'rotation' in metadata:
            angle, axes = metadata['rotation']
        # Otherwise, get random ones
        else:
            # Get the random angle
            angle = math.radians(np.random.uniform(self.degrees[0], self.degrees[1]))
            # Get the two axes that define the plane of rotation
            axes = list(random.sample(range(3 if sample.shape[2] > 1 else 2), 2))
            axes.sort()
            # Save params
            metadata['rotation'] = [angle, axes]

        # Scale
        if "scale" in metadata:
            scale_x, scale_y, scale_z = metadata['scale']
        else:
            scale_x = random.uniform(1 - self.scale[0], 1 + self.scale[0])
            scale_y = random.uniform(1 - self.scale[1], 1 + self.scale[1])
            scale_z = random.uniform(1 - self.scale[2], 1 + self.scale[2])
            metadata['scale'] = [scale_x, scale_y, scale_z]

        # Get params
        if 'translation' in metadata:
            translations = metadata['translation']
        else:
            self.data_shape = sample.shape

            if self.translate is not None:
                max_dx = self.translate[0] * self.data_shape[0]
                max_dy = self.translate[1] * self.data_shape[1]
                max_dz = self.translate[2] * self.data_shape[2]
                translations = (np.round(np.random.uniform(-max_dx, max_dx)),
                                np.round(np.random.uniform(-max_dy, max_dy)),
                                np.round(np.random.uniform(-max_dz, max_dz)))
            else:
                translations = (0, 0, 0)

            metadata['translation'] = translations

        # Do rotation
        shape = 0.5 * np.array(sample.shape)
        if axes == [0, 1]:
            rotate = np.array([[math.cos(angle), -math.sin(angle), 0],
                               [math.sin(angle), math.cos(angle), 0],
                               [0, 0, 1]])
        elif axes == [0, 2]:
            rotate = np.array([[math.cos(angle), 0, math.sin(angle)],
                               [0, 1, 0],
                               [-math.sin(angle), 0, math.cos(angle)]])
        elif axes == [1, 2]:
            rotate = np.array([[1, 0, 0],
                               [0, math.cos(angle), -math.sin(angle)],
                               [0, math.sin(angle), math.cos(angle)]])
        else:
            raise ValueError("Unknown axes value")

        scale = np.array([[1 / scale_x, 0, 0], [0, 1 / scale_y, 0], [0, 0, 1 / scale_z]])
        transforms = rotate.dot(scale)
        offset = shape - shape.dot(transforms) + translations

        data_out = affine_transform(sample, transforms.T, order=1, offset=offset,
                                    output_shape=sample.shape).astype(sample.dtype)

        return data_out, metadata

    @multichannel_capable
    @two_dim_compatible
    def undo_transform(self, sample, metadata=None):
        assert "rotation" in metadata
        assert "scale" in metadata
        assert "translation" in metadata
        # Opposite rotation, same axes
        angle, axes = - metadata['rotation'][0], metadata['rotation'][1]
        scale = 1 / np.array(metadata['scale'])
        translation = - np.array(metadata['translation'])

        # Undo rotation
        dict_params = {"rotation": [angle, axes], "scale": scale, "translation": translation}
        data_out, _ = self.__call__(sample, dict_params)

        return data_out, metadata


class RandomReverse(ImedTransform):
    """Make a randomized symmetric inversion of the different values of each dimensions."""

    @multichannel_capable
    @two_dim_compatible
    def __call__(self, sample, metadata=None):
        if 'reverse' in metadata:
            flip_axes = metadata['reverse']
        else:
            # Flip axis booleans
            flip_axes = [np.random.randint(2) == 1 for _ in [0, 1, 2]]
            # Save in metadata
            metadata['reverse'] = flip_axes

        # Run flip
        for idx_axis, flip_bool in enumerate(flip_axes):
            if flip_axes:
                sample = np.flip(sample, axis=idx_axis).copy()

        return sample, metadata

    @multichannel_capable
    @two_dim_compatible
    def undo_transform(self, sample, metadata=None):
        assert "reverse" in metadata
        return self.__call__(sample, metadata)


class RandomShiftIntensity(ImedTransform):
    def __init__(self, shift_range, prob=0.1):
        self.shift_range = shift_range
        self.prob = prob

    @multichannel_capable
    def __call__(self, sample, metadata=None):
        if np.random.random() < self.prob:
            # Get random offset
            offset = np.random.uniform(self.shift_range[0], self.shift_range[1])
        else:
            offset = 0.0

        # Update metadata
        metadata['offset'] = offset
        # Shift intensity
        data = (sample + offset).astype(sample.dtype)
        return data, metadata

    @multichannel_capable
    def undo_transform(self, sample, metadata=None):
        assert 'offset' in metadata
        # Get offset
        offset = metadata['offset']
        # Substract offset
        data = (sample - offset).astype(sample.dtype)
        return data, metadata


class ElasticTransform(ImedTransform):
    """Elastic transform for 2D and 3D inputs."""

    def __init__(self, alpha_range, sigma_range, p=0.1):
        self.alpha_range = alpha_range
        self.sigma_range = sigma_range
        self.p = p

    @multichannel_capable
    @two_dim_compatible
    def __call__(self, sample, metadata=None):
        # if params already defined, i.e. sample is GT
        if "elastic" in metadata:
            alpha, sigma = metadata["elastic"]

        elif np.random.random() < self.p:
            # Get params
            alpha = np.random.uniform(self.alpha_range[0], self.alpha_range[1])
            sigma = np.random.uniform(self.sigma_range[0], self.sigma_range[1])

            # Save params
            metadata["elastic"] = [alpha, sigma]

        else:
            metadata["elastic"] = [None, None]

        if any(metadata["elastic"]):
            # Get shape
            shape = sample.shape

            # Compute random deformation
            dx = gaussian_filter((np.random.rand(*shape) * 2 - 1),
                                 sigma, mode="constant", cval=0) * alpha
            dy = gaussian_filter((np.random.rand(*shape) * 2 - 1),
                                 sigma, mode="constant", cval=0) * alpha
            dz = gaussian_filter((np.random.rand(*shape) * 2 - 1),
                                 sigma, mode="constant", cval=0) * alpha
            if shape[2] == 1:
                dz = 0  # No deformation along the last dimension
            x, y, z = np.meshgrid(np.arange(shape[0]),
                                  np.arange(shape[1]),
                                  np.arange(shape[2]), indexing='ij')
            indices = np.reshape(x + dx, (-1, 1)), \
                      np.reshape(y + dy, (-1, 1)), \
                      np.reshape(z + dz, (-1, 1))

            # Apply deformation
            data_out = map_coordinates(sample, indices, order=1, mode='reflect')
            # Keep input shape
            data_out = data_out.reshape(shape)
            # Keep data type
            data_out = data_out.astype(sample.dtype)

            return data_out, metadata

        else:
            return sample, metadata


class AdditiveGaussianNoise(ImedTransform):

    def __init__(self, mean=0.0, std=0.01):
        self.mean = mean
        self.std = std

    @multichannel_capable
    def __call__(self, sample, metadata=None):
        if "gaussian_noise" in metadata:
            noise = metadata["gaussian_noise"]
        else:
            # Get random noise
            noise = np.random.normal(self.mean, self.std, sample.shape)
            noise = noise.astype(np.float32)

        # Apply noise
        data_out = sample + noise

        return data_out.astype(sample.dtype), metadata


class Clahe(ImedTransform):
    # TODO: Adapt to 3D
    def __init__(self, clip_limit=3.0, kernel_size=(8, 8)):
        # Default values are based upon the following paper:
        # https://arxiv.org/abs/1804.09400 (3D Consistent Cardiac Segmentation)
        self.clip_limit = clip_limit
        self.kernel_size = kernel_size

    @multichannel_capable
    def __call__(self, sample, metadata=None):
        assert len(sample.shape) == 2
        assert len(self.kernel_size) == len(sample.shape)
        # Run equalization
        data_out = equalize_adapthist(sample,
                                      kernel_size=self.kernel_size,
                                      clip_limit=self.clip_limit).astype(sample.dtype)

        return data_out, metadata


class HistogramClipping(ImedTransform):

    def __init__(self, min_percentile=5.0, max_percentile=95.0):
        self.min_percentile = min_percentile
        self.max_percentile = max_percentile

    @multichannel_capable
    def __call__(self, sample, metadata=None):
        data = np.copy(sample)
        # Run clipping
        percentile1 = np.percentile(sample, self.min_percentile)
        percentile2 = np.percentile(sample, self.max_percentile)
        data[sample <= percentile1] = percentile1
        data[sample >= percentile2] = percentile2
        return data, metadata


def rescale_values_array(arr, minv=0.0, maxv=1.0, dtype=np.float32):
    """Rescale the values of numpy array `arr` to be from `minv` to `maxv`."""
    if dtype is not None:
        arr = arr.astype(dtype)

    mina = np.min(arr)
    maxa = np.max(arr)

    if mina == maxa:
        return arr * minv

    norm = (arr - mina) / (maxa - mina)  # normalize the array first
    return (norm * (maxv - minv)) + minv  # rescale by minv and maxv, which is the normalized array by default


def get_subdatasets_transforms(transform_params):
    """Get transformation parameters for each subdataset: training, validation and testing.

    Args:
        transform_params (dict):
    Returns:
        dict, dict, dict
    """
    train, valid, test = {}, {}, {}
    subdataset_default = ["training", "validation", "testing"]
    # Loop across transformations
    for transform_name in transform_params:
        subdataset_list = ["training", "validation", "testing"]
        # Only consider subdatasets listed in dataset_type
        if "dataset_type" in transform_params[transform_name]:
            subdataset_list = transform_params[transform_name]["dataset_type"]
        # Add current transformation to the relevant subdataset transformation dictionaries
        for subds_name, subds_dict in zip(subdataset_default, [train, valid, test]):
            if subds_name in subdataset_list:
                subds_dict[transform_name] = transform_params[transform_name]
                if "dataset_type" in subds_dict[transform_name]:
                    del subds_dict[transform_name]["dataset_type"]
    return train, valid, test


def get_preprocessing_transforms(transforms):
    """
    Checks the transformations parameters and selects the transformations which are done during preprocessing only.
    Args:
        transforms (dict): transformation dict

    Returns:
        dict: preprocessing transforms
    """
    original_transforms = copy.deepcopy(transforms)
    preprocessing_transforms = copy.deepcopy(transforms)
    for idx, tr in enumerate(original_transforms):
        if "preprocessing" in transforms[tr] and transforms[tr]["preprocessing"]:
            del transforms[tr]
        else:
            del preprocessing_transforms[tr]

    return preprocessing_transforms


def apply_preprocessing_transforms(transforms, seg_pair, roi_pair=None):
    """
    Applies preprocessing transforms to segmentation pair (input, gt and metadata).
    Args:
        transforms (Compose): preprocessing transforms
        seg_pair (dict): segmentation pair containing input and gt
        roi_pair (dict): segementation pair containing input and roi

    Returns:
        tuple: segmentation pair and roi pair

    """
    if transforms is None:
        return (seg_pair, roi_pair)

    metadata_input = seg_pair['input_metadata']
    if roi_pair is not None:
        stack_roi, metadata_roi = transforms(sample=roi_pair["gt"],
                                             metadata=roi_pair['gt_metadata'],
                                             data_type="roi")
        metadata_input = imed_loader_utils.update_metadata(metadata_roi, metadata_input)
    # Run transforms on images
    stack_input, metadata_input = transforms(sample=seg_pair["input"],
                                             metadata=metadata_input,
                                             data_type="im")
    # Run transforms on images
    metadata_gt = imed_loader_utils.update_metadata(metadata_input, seg_pair['gt_metadata'])
    stack_gt, metadata_gt = transforms(sample=seg_pair["gt"],
                                       metadata=metadata_gt,
                                       data_type="gt")

    seg_pair = {
        'input': stack_input,
        'gt': stack_gt,
        'input_metadata': metadata_input,
        'gt_metadata': metadata_gt
    }

    if roi_pair is not None and len(roi_pair['gt']):
        roi_pair = {
            'input': stack_input,
            'gt': stack_roi,
            'input_metadata': metadata_input,
            'gt_metadata': metadata_roi
        }
    return (seg_pair, roi_pair)


def preprare_transforms(transform_dict, requires_undo=True):
    """
    This function seperates the preprocessing transforms from the others and generates the undo transforms related.
    Args:
        transform_dict (dict): Dictionary containing the transforms and there parameters
        requires_undo (bool): Boolean indicating if transforms can be undone

    Returns:
        list, UndoCompose: transform lst containing the preprocessing transforms and regular transforms, UndoCompose
        object containing the transform to undo
    """
    training_undo_transform = None
    if requires_undo:
        training_undo_transform = UndoCompose(Compose(transform_dict.copy()))
    preprocessing_transforms = get_preprocessing_transforms(transform_dict)
    prepro_transforms = Compose(preprocessing_transforms, requires_undo=requires_undo)
    transforms = Compose(transform_dict, requires_undo=requires_undo)
    tranform_lst = [prepro_transforms if len(preprocessing_transforms) else None, transforms]
    return tranform_lst, training_undo_transform<|MERGE_RESOLUTION|>--- conflicted
+++ resolved
@@ -6,10 +6,6 @@
 
 import numpy as np
 import torch
-<<<<<<< HEAD
-from scipy.ndimage import shift
-=======
->>>>>>> 9044365f
 from scipy.ndimage import zoom
 from scipy.ndimage.filters import gaussian_filter
 from scipy.ndimage.interpolation import map_coordinates, affine_transform
@@ -582,11 +578,7 @@
 
         # Scale
         if scale is not None:
-<<<<<<< HEAD
-            assert isinstance(scale, list)
-=======
             assert isinstance(scale, list), "translate should be a list or tuple and it must be of length 2 or 3."
->>>>>>> 9044365f
             self.scale = scale
         else:
             self.scale = [0., 0., 0.]
