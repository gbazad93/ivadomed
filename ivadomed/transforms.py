--- conflicted
+++ resolved
@@ -1132,14 +1132,9 @@
     # Run transforms on images
     stack_input, metadata_input = transforms(sample=seg_pair["input"],
                                              metadata=metadata_input,
-<<<<<<< HEAD
-                                             data_type="im")
-    # Run transforms on gt
-=======
                                              data_type="im",
                                              preprocessing=True)
-    # Run transforms on images
->>>>>>> 50216fd5
+    # Run transforms on gt
     metadata_gt = imed_loader_utils.update_metadata(metadata_input, seg_pair['gt_metadata'])
     stack_gt, metadata_gt = transforms(sample=seg_pair["gt"],
                                        metadata=metadata_gt,
