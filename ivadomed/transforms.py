--- conflicted
+++ resolved
@@ -78,13 +78,10 @@
                                                   resample=self.interpolation)
 
 
-<<<<<<< HEAD
-=======
         for i, input_image in enumerate(input_data):
             input_data[i] = input_image.resize((wshape_new, hshape_new),
                                                resample=self.interpolation)
 
->>>>>>> 52a70ae7
         rdict['input'] = input_data
 
         if self.labeled:
@@ -151,14 +148,6 @@
         input_data = sample['input']
         roi_data = sample['roi']
 
-<<<<<<< HEAD
-        w, h = input_data[0].size
-        th, tw = self.size
-
-        th_half, tw_half = int(round(th / 2.)), int(round(tw / 2.))
-
-=======
->>>>>>> 52a70ae7
         # compute center of mass of the ROI
         x_roi, y_roi = center_of_mass(np.array(roi_data).astype(np.int))
         x_roi, y_roi = int(round(x_roi)), int(round(y_roi))
@@ -177,12 +166,7 @@
             # crop data
             input_data[i] = F.crop(input_data[i], fw, fh, tw, th)
 
-<<<<<<< HEAD
-        rdict['input'] = [F.crop(item, fw, fh, tw, th)for item in input_data]
-=======
         rdict['input'] = input_data
->>>>>>> 52a70ae7
-
         if self.labeled:
             gt_data = sample['gt']
             gt_metadata = sample['gt_metadata']
