
import math
import numbers
import random
import functools
import numpy as np
from PIL import Image

from skimage.exposure import equalize_adapthist
from skimage.transform import resize
from scipy.ndimage import rotate, zoom
from scipy.ndimage.measurements import label, center_of_mass
from scipy.ndimage.filters import gaussian_filter
from scipy.ndimage.morphology import binary_dilation, binary_fill_holes, binary_closing
from scipy.ndimage.interpolation import map_coordinates

import torch
#import torch.nn.functional as F
#from torchvision import transforms as torchvision_transforms


def multichannel_capable(wrapped):
    @functools.wraps(wrapped)
    def wrapper(self, sample, metadata):
        if isinstance(sample, list):
            list_data, list_metadata = [], []
            for s_cur, m_cur in zip(sample, metadata):
                # Run function for each sample of the list
                data_cur, metadata_cur = wrapped(self, s_cur, m_cur)
                list_data.append(data_cur)
                list_metadata.append(metadata_cur)
            return list_data, list_metadata
        # If sample is None, then return a pair (None, None)
        if sample is None:
            return None, None
        else:
            return wrapped(self, sample, metadata)
    return wrapper


def two_dim_compatible(wrapped):
    @functools.wraps(wrapped)
    def wrapper(self, sample, metadata):
        # Check if sample is 2D
        if len(sample.shape) == 2:
            # Add one dimension
            sample = np.expand_dims(sample, axis=-1)
            # Run transform
            result_sample, result_metadata = wrapped(self, sample, metadata)
            # Remove last dimension
            return np.squeeze(result_sample, axis=-1), result_metadata
        else:
            return wrapped(self, sample, metadata)
    return wrapper


class ImedTransform(object):

    def __call__(self, sample, metadata={}):
        raise NotImplementedError("You need to implement the transform() method.")

    def undo_transform(self, sample, metadata={}):
        raise NotImplementedError("You need to implement the undo_transform() method.")


class Compose(object):
    """Composes transforms together.

    Composes transforms together and split between images, GT and ROI.

    self.transform is a dict:
        - keys: "im", "gt" and "roi"
        - values torchvision_transform.Compose objects.

    Attributes:
        dict_transforms (dictionary): Dictionary where the keys are the transform names
            and the value their parameters.
        requires_undo (bool): If True, does not include transforms which do not have an undo_transform
            implemented yet.
    """
    def __init__(self, dict_transforms, requires_undo=False):
        list_tr_im, list_tr_gt, list_tr_roi = [], [], []
        for transform in dict_transforms.keys():
            parameters = dict_transforms[transform]

            # Get list of data type
            if "applied_to" in parameters:
                list_applied_to = parameters["applied_to"]
                del parameters['applied_to']
            else:
                list_applied_to = ["im", "gt", "roi"]

            # call transform
            transform_obj = globals()[transform](**parameters)

            # check if undo_transform method is implemented
            if requires_undo:
                if not hasattr(transform_obj, 'undo_transform'):
                    print('{} transform not included since no undo_transform available for it.'.format(transform))
                    continue

            if "im" in list_applied_to:
                list_tr_im.append(transform_obj)
            if "roi" in list_applied_to:
                list_tr_roi.append(transform_obj)
            if "gt" in list_applied_to:
                list_tr_gt.append(transform_obj)

        self.transform = {
            "im": torchvision_transforms.Compose(list_tr_im),
            "gt": torchvision_transforms.Compose(list_tr_gt),
            "roi": torchvision_transforms.Compose(list_tr_roi)}

    def __call__(self, sample, metadata, data_type='im'):
        if self.transform[data_type] is None:
            # In case self.transform[data_type] is None
            return None, None
        else:
            for tr in list(self.transform[data_type]):
                sample, metadata = tr(sample, metadata)
            return sample, metadata


class UndoCompose(object):
    def __init__(self, compose):
        self.transforms = compose.transforms

    def __call__(self, img):
        for t in self.transforms[::-1]:
            img = t.undo_transform(img)
        return img


class UndoTransform(object):
    def __init__(self, transform):
        self.transform = transform

    def __call__(self, sample):
        return self.transform.undo_transform(sample)


class NumpyToTensor(ImedTransform):
    """Converts numpy array to tensor object."""

    @multichannel_capable
    def undo_transform(self, sample, metadata={}):
        return sample.numpy(), metadata

    @multichannel_capable
    def __call__(self, sample, metadata={}):
        # Use np.ascontiguousarray to avoid axes permutations issues
        arr_contig = np.ascontiguousarray(sample, dtype=sample.dtype)
        return torch.from_numpy(arr_contig), metadata


class Resample(ImedTransform):
    """
    Resample image to a given resolution.

    Args:
        hspace (float): Resolution along the first axis, in mm.
        wspace (float): Resolution along the second axis, in mm.
        dspace (float): Resolution along the third axis, in mm.
        interpolation_order (int): Order of spline interpolation. Set to 0 for label data. Default=2.
    """

    def __init__(self, hspace, wspace, dspace=1., interpolation_order=2):
        self.hspace = hspace
        self.wspace = wspace
        self.dspace = dspace
        self.interpolation_order = interpolation_order

    @multichannel_capable
    @two_dim_compatible
    def undo_transform(self, sample, metadata):
        assert "resample" in metadata

        # Get params
        params_do = metadata["resample"]
        params_undo = [1 / x for x in params_do]

        # Undo resampling
        data_out = zoom(sample,
                        zoom=params_undo,
                        order=self.interpolation_order)

        # Data type
        data_out = data_out.astype(sample.dtype)

        return data_out, metadata

    @multichannel_capable
    @two_dim_compatible
    def __call__(self, sample, metadata):
        # Get params
        # Voxel dimension in mm
        zooms = metadata["zooms"]
        if len(zooms) == 2:
            zooms += tuple([1.0])
        hfactor = zooms[0] / self.hspace
        wfactor = zooms[1] / self.wspace
        dfactor = zooms[2] / self.dspace
        params_resample = (hfactor, wfactor, dfactor)

        # Save params
        metadata['resample'] = params_resample

        # Run resampling
        data_out = zoom(sample,
                        zoom=params_resample,
                        order=self.interpolation_order)

        # Data type
        data_out = data_out.astype(sample.dtype)

        return data_out, metadata


# TODO
class Normalize(ImedTransform):
    """Normalize a tensor image with mean and standard deviation.
    :param mean: mean value.
    :param std: standard deviation value.
    In case of multiple inputs, both mean and std are lists.
    """

    def __init__(self, mean, std):
        self.mean = mean
        self.std = std

    def __call__(self, sample):
        input_data = sample['input']
        # TODO: Decorator?
        # Normalize
        if isinstance(input_data, list):
            # TODO: .instance_norm?
            input_data = [F.normalize(input_data[i], self.mean[i], self.std[i]) for i in range(len(input_data))]
        else:
            # TODO: .instance_norm?
            input_data = F.normalize(input_data, self.mean, self.std)

        # Update
        rdict = {'input': input_data}
        sample.update(rdict)
        return sample


class NormalizeInstance(ImedTransform):
    """Normalize a tensor or an array image with mean and standard deviation estimated
    from the sample itself.
    """

<<<<<<< HEAD
    @multichannel_capable
    def __call__(self, sample, metadata={}):
        data_out = (sample - sample.mean()) / sample.std()
        return data_out, metadata


class CroppableArray(np.ndarray):
    """Adapted From: https://stackoverflow.com/a/41155020/13306686"""
    def __getitem__(self, item):
        all_in_slices = []
        pad = []
        for dim in range(self.ndim):
            # If the slice has no length then it's a single argument.
            # If it's just an integer then we just return, this is
            # needed for the representation to work properly
            # If it's not then create a list containing None-slices
            # for dim>=1 and continue down the loop
            try:
                len(item)
            except TypeError:
                if isinstance(item, int):
                    return super().__getitem__(item)
                newitem = [slice(None)]*self.ndim
                newitem[0] = item
                item = newitem
            # We're out of items, just append noop slices
            if dim >= len(item):
                all_in_slices.append(slice(0, self.shape[dim]))
                pad.append((0, 0))
            # We're dealing with an integer (no padding even if it's
            # out of bounds)
            if isinstance(item[dim], int):
                all_in_slices.append(slice(item[dim], item[dim]+1))
                pad.append((0, 0))
            # Dealing with a slice, here it get's complicated, we need
            # to correctly deal with None start/stop as well as with
            # out-of-bound values and correct padding
            elif isinstance(item[dim], slice):
                # Placeholders for values
                start, stop = 0, self.shape[dim]
                this_pad = [0, 0]
                if item[dim].start is None:
                    start = 0
                else:
                    if item[dim].start < 0:
                        this_pad[0] = -item[dim].start
                        start = 0
                    else:
                        start = item[dim].start
                if item[dim].stop is None:
                    stop = self.shape[dim]
                else:
                    if item[dim].stop > self.shape[dim]:
                        this_pad[1] = item[dim].stop - self.shape[dim]
                        stop = self.shape[dim]
                    else:
                        stop = item[dim].stop
                all_in_slices.append(slice(start, stop))
                pad.append(tuple(this_pad))
=======
    @staticmethod
    def do_normalize(data):
        # TODO: instance_norm?
        if data.type(torch.bool).any():
            mean, std = data.mean(), data.std()
            return F.normalize(data, [mean], [std])
        else:
            return data

    def __call__(self, sample):
        input_data = sample['input']

        # TODO: Decorator?
        # Normalize
        if isinstance(input_data, list):
            input_data_normalized = []
            for i in range(len(input_data)):
                input_data_normalized.append(self.do_normalize(input_data[i]))
        else:
            input_data_normalized = self.do_normalize(input_data)

        # Update
        rdict = {'input': input_data_normalized}
        sample.update(rdict)
        return sample

    def undo_transform(self, sample):
        return sample


class ToTensor(IMEDTransform):
    """Convert a PIL image(s) or numpy array(s) to a PyTorch tensor(s)."""

    def __init__(self, labeled=True):
        self.labeled = labeled

    def __call__(self, sample):
        rdict = {}
        input_data = sample['input']

        # TODO: function?
        # Input data
        if len(input_data) > 1:
            # Multiple inputs
            # F.to_tensor transposes numpy arrays, to use torch.from_numpy, the array needs to be contiguous
            ret_input = [torch.from_numpy(np.ascontiguousarray(item)) if isinstance(item, np.ndarray) else
                         F.to_tensor(item) for item in input_data]
        else:
            # single input
            ret_input = torch.from_numpy(np.ascontiguousarray(input_data[0])) if isinstance(input_data[0], np.ndarray) \
                        else F.to_tensor(input_data[0])

        rdict['input'] = ret_input

        # Labeled data
        if self.labeled:
            gt_data = sample['gt']
            if gt_data is not None:
                if isinstance(gt_data, list):
                    # multiple GT
                    # torch.cat is used to be compatible with StackTensors
                    ret_gt = torch.stack([torch.from_numpy(np.ascontiguousarray(item)) if isinstance(item, np.ndarray)
                                          else F.to_tensor(item)[0] for item in gt_data], dim=0)

                else:
                    # single GT
                    ret_gt = torch.from_numpy(np.ascontiguousarray(gt_data)) if isinstance(gt_data, np.ndarray) else \
                             F.to_tensor(gt_data)

                rdict['gt'] = ret_gt

        # Update sample
        sample.update(rdict)
        return sample
>>>>>>> 8a48b3ba

        # Let numpy deal with slicing
        ret = super().__getitem__(tuple(all_in_slices))
        # and padding
        ret = np.pad(ret, tuple(pad), mode='constant', constant_values=0)

        return ret


class Crop(ImedTransform):
    def __init__(self, size):
        self.size = size if len(size) == 3 else size + tuple([0])
        self.is_2D = True if len(size) == 2 else False

    @staticmethod
    def _adjust_padding(npad, sample):
        npad_out_tuple = []
        for idx_dim, tuple_pad in enumerate(npad):
            pad_start, pad_end = tuple_pad
            if pad_start < 0 or pad_end < 0:
                # Move axis of interest
                sample_reorient = np.swapaxes(sample, 0, idx_dim)
                # Adjust pad and crop
                if pad_start < 0:
                    sample_crop = sample_reorient[abs(pad_start):, :]
                    pad_start = 0
                if pad_end < 0:
                    sample_crop = sample_reorient[:pad_end, :]
                    pad_end = 0
                # Reorient
                sample = np.swapaxes(sample_crop, 0, idx_dim)

            npad_out_tuple.append((pad_start, pad_end))

        return npad_out_tuple, sample

    @multichannel_capable
    @two_dim_compatible
    def __call__(self, sample, metadata={}):
        # Get params
        th, tw, td = self.size
        fh, fw, fd, h, w, d = metadata['crop_params']

        # Crop data
        # Note we use here CroppableArray in order to deal with "out of boundaries" crop
        # e.g. if fh is negative or fh+th out of bounds, then it will pad
        if self.is_2D:
            data_out = sample.view(CroppableArray)[fh:fh + th, fw:fw + tw, :]
        else:
            data_out = sample.view(CroppableArray)[fh:fh+th, fw:fw+tw, fd:fd+td]

        return data_out, metadata

    @multichannel_capable
    @two_dim_compatible
    def undo_transform(self, sample, metadata):
        # Get crop params
        th, tw, td = self.size
        fh, fw, fd, h, w, d = metadata["crop_params"]

        # Compute params to undo transform
        pad_left = fw
        pad_right = w - pad_left - tw
        pad_top = fh
        pad_bottom = h - pad_top - th
        pad_front = fd
        pad_back = d - pad_front - td if not self.is_2D else 0
        npad = [(pad_top, pad_bottom), (pad_left, pad_right), (pad_front, pad_back)]

        # Check and adjust npad if needed, i.e. if crop out of boundaries
        npad_adj, sample_adj = self._adjust_padding(npad, sample.copy())

        # Apply padding
        data_out = np.pad(sample_adj,
                          npad_adj,
                          mode='constant',
                          constant_values=0).astype(sample.dtype)

        return data_out, metadata


class CenterCrop(Crop):
    """Make a centered crop of a specified size."""
    @multichannel_capable
    @two_dim_compatible
    def __call__(self, sample, metadata={}):
        # Crop parameters
        th, tw, td = self.size
        h, w, d = sample.shape
        fh = int(round((h - th) / 2.))
        fw = int(round((w - tw) / 2.))
        fd = int(round((d - td) / 2.))
        params = (fh, fw, fd, h, w, d)
        metadata['crop_params'] = params

        # Call base method
        return super().__call__(sample, metadata)


class ROICrop(Crop):
    """Make a crop of a specified size around a ROI."""
    @multichannel_capable
    @two_dim_compatible
    def __call__(self, sample, metadata={}):
        # If crop_params are not in metadata,
        # then we are here dealing with ROI data to determine crop params
        if 'crop_params' not in metadata:
            # Compute center of mass of the ROI
            h_roi, w_roi, d_roi = center_of_mass(sample.astype(np.int))
            h_roi, w_roi, d_roi = int(round(h_roi)), int(round(w_roi)), int(round(d_roi))
            th, tw, td = self.size
            th_half, tw_half, td_half = int(round(th / 2.)), int(round(tw / 2.)), int(round(td / 2.))

            # compute top left corner of the crop area
            fh = h_roi - th_half
            fw = w_roi - tw_half
            fd = d_roi - td_half

            # Crop params
            h, w, d = sample.shape
            params = (fh, fw, fd, h, w, d)
            metadata['crop_params'] = params

        # Call base method
        return super().__call__(sample, metadata)


# TODO
class DilateGT(ImedTransform):
    """Randomly dilate a tensor ground-truth.
    :param dilation_factor: float, controls the number of dilation iterations.
                            For each individual lesion, the number of dilation iterations is computed as follows:
                                nb_it = int(round(dilation_factor * sqrt(lesion_area)))
                            If dilation_factor <= 0, then no dilation will be perfomed.
    """

    def __init__(self, dilation_factor):
        self.dil_factor = dilation_factor

    @staticmethod
    def dilate_lesion(arr_bin, arr_soft, label_values):
        for lb in label_values:
            # binary dilation with 1 iteration
            arr_dilated = binary_dilation(arr_bin, iterations=1)

            # isolate new voxels, i.e. the ones from the dilation
            new_voxels = np.logical_xor(arr_dilated, arr_bin).astype(np.int)

            # assign a soft value (]0, 1[) to the new voxels
            soft_new_voxels = lb * new_voxels

            # add the new voxels to the input mask
            arr_soft += soft_new_voxels
            arr_bin = (arr_soft > 0).astype(np.int)

        return arr_bin, arr_soft

    def dilate_arr(self, arr, dil_factor):
        # identify each object
        arr_labeled, lb_nb = label(arr.astype(np.int))

        # loop across each object
        arr_bin_lst, arr_soft_lst = [], []
        for obj_idx in range(1, lb_nb + 1):
            arr_bin_obj = (arr_labeled == obj_idx).astype(np.int)
            arr_soft_obj = np.copy(arr_bin_obj).astype(np.float)
            # compute the number of dilation iterations depending on the size of the lesion
            nb_it = int(round(dil_factor * math.sqrt(arr_bin_obj.sum())))
            # values of the voxels added to the input mask
            soft_label_values = [x / (nb_it + 1) for x in range(nb_it, 0, -1)]
            # dilate lesion
            arr_bin_dil, arr_soft_dil = self.dilate_lesion(arr_bin_obj, arr_soft_obj, soft_label_values)
            arr_bin_lst.append(arr_bin_dil)
            arr_soft_lst.append(arr_soft_dil)

        # sum dilated objects
        arr_bin_idx = np.sum(np.array(arr_bin_lst), axis=0)
        arr_soft_idx = np.sum(np.array(arr_soft_lst), axis=0)
        # clip values in case dilated voxels overlap
        arr_bin_clip, arr_soft_clip = np.clip(arr_bin_idx, 0, 1), np.clip(arr_soft_idx, 0.0, 1.0)

        return arr_soft_clip.astype(np.float), arr_bin_clip.astype(np.int)

    @staticmethod
    def random_holes(arr_in, arr_soft, arr_bin):
        arr_soft_out = np.copy(arr_soft)

        # coordinates of the new voxels, i.e. the ones from the dilation
        new_voxels_xx, new_voxels_yy = np.where(np.logical_xor(arr_bin, arr_in))
        nb_new_voxels = new_voxels_xx.shape[0]

        # ratio of voxels added to the input mask from the dilated mask
        new_voxel_ratio = random.random()
        # randomly select new voxel indexes to remove
        idx_to_remove = random.sample(range(nb_new_voxels),
                                      int(round(nb_new_voxels * (1 - new_voxel_ratio))))

        # set to zero the here-above randomly selected new voxels
        arr_soft_out[new_voxels_xx[idx_to_remove], new_voxels_yy[idx_to_remove]] = 0.0
        arr_bin_out = (arr_soft_out > 0).astype(np.int)

        return arr_soft_out, arr_bin_out

    @staticmethod
    def post_processing(arr_in, arr_soft, arr_bin, arr_dil):
        # remove new object that are not connected to the input mask
        arr_labeled, lb_nb = label(arr_bin)
        connected_to_in = arr_labeled * arr_in
        for lb in range(1, lb_nb + 1):
            if np.sum(connected_to_in == lb) == 0:
                arr_soft[arr_labeled == lb] = 0

        # binary closing
        arr_bin_closed = binary_closing((arr_soft > 0).astype(bool))
        # fill binary holes
        arr_bin_filled = binary_fill_holes(arr_bin_closed)

        # recover the soft-value assigned to the filled-holes
        arr_soft_out = arr_bin_filled * arr_dil

        return arr_soft_out

    def __call__(self, sample):
        gt_data = sample['gt']
        gt_t = []
        for gt in gt_data:
            gt_data_np = np.array(gt)
            # binarize for processing
            gt_data_np = (gt_data_np > 0.5).astype(np.int_)

            if self.dil_factor > 0 and np.sum(gt):
                # dilation
                gt_dil, gt_dil_bin = self.dilate_arr(gt_data_np, self.dil_factor)

                # random holes in dilated area
                gt_holes, gt_holes_bin = self.random_holes(gt_data_np, gt_dil, gt_dil_bin)

                # post-processing
                gt_pp = self.post_processing(gt_data_np, gt_holes, gt_holes_bin, gt_dil)

                # mask with ROI
                if sample['roi'][0] is not None:
                    gt_pp[np.array(sample['roi'][0]) == 0] = 0.0

                gt_t.append(Image.fromarray(gt_pp))

        if len(gt_t):
            rdict = {'gt': gt_t}
            sample.update(rdict)

        return sample


# TODO: unit test
class AddBackgroundClass(ImedTransform):

    # TODO
    #def undo_transform(self, sample):
    #    return sample

<<<<<<< HEAD
    # Note: We do not apply @multichannel_capable to AddBackgroundClass
    # because we need all the channels to determine the Background.
    def __call__(self, sample, metadata={}):
        # Sum across the channels (i.e. labels)
        sum_labels = np.sum(sample, axis=0)
        # Get background
        background = (sum_labels == 0).astype(sample.dtype)
        # Expand dim
        background = np.expand_dims(background, axis=0)
        # Concatenate
        data_out = np.concatenate(background, sample)
=======
        # Input data
        if isinstance(sample['input'], list):
            input_data = sample['input']
            rdict['input'] = torch.cat(input_data, dim=0)
            sample.update(rdict)

        # Labeled data
        if isinstance(sample['gt'], list):
            gt_data = sample['gt']
            rdict['gt'] = torch.cat(gt_data, dim=0)
            sample.update(rdict)

        return sample

    def undo_transform(self, sample):
        return sample


class CenterCrop3D(IMEDTransform):
    """Make a centered crop of a specified size.
    :param labeled: if it is a segmentation task.
                         When this is True (default), the crop
                         will also be applied to the ground truth.
    """

    def __init__(self, size, labeled=True):
        self.size = size
        self.labeled = labeled

    def undo_transform(self, sample):
        # TODO: Make it compatible with lists
        # Compute parameters
        td, tw, th = sample['input_metadata']["__centercrop"]
        d, w, h = sample['input_metadata']["data_shape"]
        fh = max(int(round((h - th) / 2.)), 0)
        fw = max(int(round((w - tw) / 2.)), 0)
        fd = max(int(round((d - td) / 2.)), 0)
        npad = ((0, 0), (fw, fw), (fd, fd), (fh, fh))

        # Apply undo
        input_undo = np.pad(sample['input'],
                            pad_width=npad,
                            mode='constant',
                            constant_values=0)
        gt_undo = np.pad(sample['gt'],
                         pad_width=npad,
                         mode='constant',
                         constant_values=0)

        # Update
        rdict = {'input': input_undo, 'gt': gt_undo}
        sample.update(rdict)
        return sample

    def do_crop(self, list_data, crop_params, cval=None):
        td, tw, th = self.size
        fd, fw, fh = crop_params

        list_crop_data = []
        for data in list_data:
            # Do crop
            crop_data = data[fd:fd + td, fw:fw + tw, fh:fh + th]

            # Pad image with mean if image smaller than crop size
            cd, cw, ch = crop_data.shape
            if (cw, ch, cd) != (tw, th, td):
                w_diff = (tw - cw) / 2.
                iw = 1 if w_diff % 1 != 0 else 0
                h_diff = (th - ch) / 2.
                ih = 1 if h_diff % 1 != 0 else 0
                d_diff = (td - cd) / 2.
                id_ = 1 if d_diff % 1 != 0 else 0
                npad = ((int(d_diff) + id_, int(d_diff)),
                        (int(w_diff) + iw, int(w_diff)),
                        (int(h_diff) + ih, int(h_diff)))
                constant_values = cval if not cval is None else np.mean(crop_data)
                crop_data = np.pad(crop_data,
                                   pad_width=npad,
                                   mode='constant',
                                   constant_values=constant_values)

            list_crop_data.append(crop_data)

        return list_crop_data

    def __call__(self, sample):
        # TODO: compatible with non list
        # TODO: ROI

        # Get params
        d, w, h = sample['input'][0].shape
        td, tw, th = self.size
        fh = max(int(round((h - th) / 2.)), 0)
        fw = max(int(round((w - tw) / 2.)), 0)
        fd = max(int(round((d - td) / 2.)), 0)
        crop_params = (fd, fw, fh)

        # Propagate params
        for idx, img in enumerate(sample['input']):
            sample['input_metadata'][idx]["__centercrop"] = td, tw, th

        # Do crop
        do_input = self.do_crop(list_data=sample['input'], crop_params=crop_params)
        rdict = {'input': do_input,
                 'input_metadata': sample['input_metadata']}

        if self.labeled:
            do_gt = self.do_crop(list_data=sample['gt'], crop_params=crop_params, cval=0)
            rdict['gt'] = do_gt

        # Update
        sample.update(rdict)
        return sample


class NormalizeInstance3D(IMEDTransform):

    @staticmethod
    def do_normalize(data):
        # TODO: instance_norm?
        # Check if not empty
        if data.type(torch.bool).any():
            mean, std = data.mean(), data.std()
            return F.normalize(data,
                               [mean for _ in range(0, data.shape[0])],
                               [std for _ in range(0, data.shape[0])]).unsqueeze(0)
        else:
            return data

    def __call__(self, sample):
        input_data = sample['input']

        # TODO: Decorator
        if isinstance(input_data, list):
            input_data_normalized = []
            for i in range(len(input_data)):
                input_data_normalized.append(self.do_normalize(input_data[i]))
        else:
            input_data_normalized = self.do_normalize(input_data)

        # Update
        rdict = {'input': input_data_normalized}
        sample.update(rdict)
        return sample

    def undo_transform(self, sample):
        return sample
>>>>>>> 8a48b3ba

        return data_out, metadata


class RandomRotation(ImedTransform):
    def __init__(self, degrees):
        if isinstance(degrees, numbers.Number):
            if degrees < 0:
                raise ValueError("If degrees is a single number, it must be positive.")
            self.degrees = (-degrees, degrees)
        else:
            assert isinstance(degrees, (tuple, list)) and len(degrees) == 2, \
                "degrees should be a list or tuple and it must be of length 2."
            self.degrees = degrees

    @multichannel_capable
    @two_dim_compatible
    def __call__(self, sample, metadata={}):
        # If angle and metadata have been already defined for this sample, then use them
        if 'rotation' in metadata:
            angle, axes = metadata['rotation']
        # Otherwise, get random ones
        else:
            # Get the random angle
            angle = np.random.uniform(self.degrees[0], self.degrees[1])
            # Get the two axes that define the plane of rotation
            axes = tuple(random.sample(range(3 if sample.shape[2] > 1 else 2), 2))
            # Save params
            metadata['rotation'] = [angle, axes]

        # Do rotation
        data_out = rotate(sample,
                          angle=angle,
                          axes=axes,
                          reshape=False,
                          order=1).astype(sample.dtype)

        return data_out, metadata

    @multichannel_capable
    @two_dim_compatible
    def undo_transform(self, sample, metadata):
        assert "rotation" in metadata
        # Opposite rotation, same axes
        angle, axes = - metadata['rotation'][0], metadata['rotation'][1]

        # Undo rotation
        data_out = rotate(sample,
                          angle=angle,
                          axes=axes,
                          reshape=False,
                          order=1).astype(sample.dtype)

        return data_out, metadata


# TODO
class RandomReverse3D(ImedTransform):
    """Make a randomized symmetric inversion of the different values of each dimensions."""

    def __init__(self, labeled=True):
        self.labeled = labeled

    def __call__(self, sample):
        rdict = {}

        input_list = sample['input']

        # TODO: Generalize this in constructor?
        if not isinstance(input_list, list):
            input_list = [sample['input']]

        # Flip axis booleans
        flip_axes = [np.random.randint(2) == 1 for axis in [0, 1, 2]]

        # Run flip
        reverse_input = []
        for input_data in input_list:
            for idx_axis, flip_bool in enumerate(flip_axes):
                if flip_axes:
                    input_data = np.flip(input_data, axis=idx_axis).copy()
            reverse_input.append(input_data)

        # Update
        rdict['input'] = reverse_input

        # Labeled data
        if self.labeled:
            gt_data = sample['gt']
            for idx_axis, flip_bool in enumerate(flip_axes):
                if flip_axes:
                    gt_data = np.flip(gt_data, axis=idx_axis).copy()
            rdict['gt'] = gt_data

        # Update
        sample.update(rdict)
        return sample


# TODO
class RandomAffine(RandomRotation):

    def __init__(self, degrees, translate=None,
                 scale=None, shear=None,
                 resample=False, fillcolor=0):
        super().__init__(degrees)

        # Check Translate
        if translate is not None:
            assert isinstance(translate, (tuple, list)) and len(translate) == 2, \
                "translate should be a list or tuple and it must be of length 2."
            for t in translate:
                if not (0.0 <= t <= 1.0):
                    raise ValueError("translation values should be between 0 and 1")
        self.translate = translate

        # Check scale
        if scale is not None:
            assert isinstance(scale, (tuple, list)) and len(scale) == 2, \
                "scale should be a list or tuple and it must be of length 2."
            for s in scale:
                if s <= 0:
                    raise ValueError("scale values should be positive")
        self.scale = scale

        # Check shear
        if shear is not None:
            if isinstance(shear, numbers.Number):
                if shear < 0:
                    raise ValueError("If shear is a single number, it must be positive.")
                self.shear = (-shear, shear)
            else:
                assert isinstance(shear, (tuple, list)) and len(shear) == 2, \
                    "shear should be a list or tuple and it must be of length 2."
                self.shear = shear
        else:
            self.shear = shear

        self.resample = resample
        self.fillcolor = fillcolor

    def get_params(self):
        """Get parameters for affine transformation
        Returns:
            sequence: params to be passed to the affine transformation
        """
        angle = np.random.uniform(self.degrees[0], self.degrees[1])

        if self.translate is not None:
            max_dx = self.translate[0] * self.input_data_size[0]
            max_dy = self.translate[1] * self.input_data_size[1]
            translations = (np.round(np.random.uniform(-max_dx, max_dx)),
                            np.round(np.random.uniform(-max_dy, max_dy)))
        else:
            translations = (0, 0)

        if self.scale is not None:
            scale = np.random.uniform(self.scale[0], self.scale[1])
        else:
            scale = 1.0

        if self.shear is not None:
            shear = np.random.uniform(self.shear[0], self.shear[1])
        else:
            shear = 0.0

        return angle, translations, scale, shear

    def sample_augment(self, input_data, params):
        input_data = F.affine(input_data, *params, resample=self.resample,
                              fillcolor=self.fillcolor)
        return input_data

    def label_augment(self, gt_data, params):
        gt_data = self.sample_augment(gt_data, params)
        np_gt_data = np.array(gt_data)
        np_gt_data[np_gt_data >= 0.5] = 255.0
        np_gt_data[np_gt_data < 0.5] = 0.0
        np_gt_data = np_gt_data.astype(np.uint8)
        gt_data = Image.fromarray(np_gt_data, mode='L')
        return gt_data

    def __call__(self, sample):
        """
            img (PIL Image): Image to be transformed.
        Returns:
            PIL Image: Affine transformed image.
        """
        rdict = {}
        input_data = sample['input']

        self.input_data_size = input_data[0].size

        params = self.get_params()

        if isinstance(input_data, list):
            ret_input = [self.sample_augment(item, params)
                         for item in input_data]
        else:
            ret_input = self.sample_augment(input_data, params)
        rdict['input'] = ret_input

        if self.labeled:
            gt_data = sample['gt']
            if isinstance(gt_data, list):
                ret_gt = [self.label_augment(item, params)
                          for item in gt_data]
            else:
                ret_gt = self.label_augment(gt_data, params)
            rdict['gt'] = ret_gt

        sample.update(rdict)
        return sample


# TODO
class RandomAffine3D(RandomAffine):

    def __call__(self, sample):
        rdict = {}

        input_data = sample['input']
        # TODO: To generalize?
        if not isinstance(input_data, list):
            input_data = [sample['input']]

        self.input_data_size = input_data[0][0, :, :].shape
        params = self.get_params()

        ret_input = []
        for volume in input_data:
            img_data = np.zeros(input_data[0].shape)
            for idx, img in enumerate(volume):
                pil_img = Image.fromarray(img, mode='F')
                img_data[idx, :, :] = np.array(self.sample_augment(pil_img, params))
            ret_input.append(img_data.astype('float32'))

        rdict['input'] = ret_input

        if self.labeled:
            gt_data = sample['gt']
            ret_gt = []
            for labels in gt_data:
                gt_vol = np.zeros(labels.shape)
                for idx, gt in enumerate(labels):
                    pil_img = Image.fromarray(gt, mode='F')
                    gt_vol[idx, :, :] = np.array(self.sample_augment(pil_img, params))
                ret_gt.append(gt_vol.astype('float32'))
            rdict['gt'] = ret_gt

        sample.update(rdict)
        return sample


class RandomShiftIntensity(ImedTransform):

    def __init__(self, shift_range, prob=0.1):
        self.shift_range = shift_range
        self.prob = prob

    @multichannel_capable
    def __call__(self, sample, metadata={}):
        if np.random.random() < self.prob:
            # Get random offset
            offset = np.random.uniform(self.shift_range[0], self.shift_range[1])
        else:
            offset = 0.0

        # Update metadata
        metadata['offset'] = offset
        # Shift intensity
        data = (sample + offset).astype(sample.dtype)
        return data, metadata

    @multichannel_capable
    def undo_transform(self, sample, metadata={}):
        assert 'offset' in metadata
        # Get offset
        offset = metadata['offset']
        # Substract offset
        data = (sample - offset).astype(sample.dtype)
        return data, metadata


class ElasticTransform(ImedTransform):
    """Elastic transform for 2D and 3D inputs."""

    def __init__(self, alpha_range, sigma_range):
        self.alpha_range = alpha_range
        self.sigma_range = sigma_range

    @multichannel_capable
    @two_dim_compatible
    def __call__(self, sample, metadata={}):
        # if params already defined, i.e. sample is GT
        if "elastic" in metadata:
            alpha, sigma = metadata["elastic"]
        else:
            # Get params
            alpha = np.random.uniform(self.alpha_range[0], self.alpha_range[1])
            sigma = np.random.uniform(self.sigma_range[0], self.sigma_range[1])

            # Save params
            metadata["elastic"] = [alpha, sigma]

        # Get shape
        shape = sample.shape

        # Compute random deformation
        dx = gaussian_filter((np.random.rand(*shape) * 2 - 1),
                             sigma, mode="constant", cval=0) * alpha
        dy = gaussian_filter((np.random.rand(*shape) * 2 - 1),
                             sigma, mode="constant", cval=0) * alpha
        dz = gaussian_filter((np.random.rand(*shape) * 2 - 1),
                             sigma, mode="constant", cval=0) * alpha
        if shape[2] == 1:
            dz = 0  # No deformation along the last dimension
        x, y, z = np.meshgrid(np.arange(shape[0]),
                              np.arange(shape[1]),
                              np.arange(shape[2]), indexing='ij')
        indices = np.reshape(x + dx, (-1, 1)),\
                  np.reshape(y + dy, (-1, 1)),\
                  np.reshape(z + dz, (-1, 1))

        # Apply deformation
        data_out = map_coordinates(sample, indices, order=1, mode='reflect')
        # Keep input shape
        data_out = data_out.reshape(shape)
        # Keep data type
        data_out = data_out.astype(sample.dtype)

        return data_out, metadata


# TODO
class AdditiveGaussianNoise(ImedTransform):

    def __init__(self, mean=0.0, std=0.01):
        self.mean = mean
        self.std = std

    def __call__(self, sample):
        rdict = {}
        input_data = sample['input']

        # Get random noise
        noise = np.random.normal(self.mean, self.std, input_data[0].size)
        noise = noise.astype(np.float32)

        # Apply noise
        noisy_input = []
        for item in input_data:
            np_input_data = np.array(item)
            np_input_data += noise
            noisy_input.append(Image.fromarray(np_input_data, mode='F'))

        # Update
        rdict['input'] = noisy_input
        sample.update(rdict)
        return sample


# TODO
class Clahe(ImedTransform):

    def __init__(self, clip_limit=3.0, kernel_size=(8, 8)):
        # Default values are based upon the following paper:
        # https://arxiv.org/abs/1804.09400 (3D Consistent Cardiac Segmentation)
        self.clip_limit = clip_limit
        self.kernel_size = kernel_size

    def do_clahe(self, data):
        data = np.copy(data)
        # Ensure that data is a numpy array
        data = np.array(data)
        # Run equalization
        clahe_data = equalize_adapthist(data,
                                        kernel_size=self.kernel_size,
                                        clip_limit=self.clip_limit)
        return clahe_data

    def __call__(self, sample):
        input_data = sample['input']

        # TODO: Decorator?
        if isinstance(input_data, list):
            output_data = [self.do_clahe(data) for data in input_data]
        else:
            output_data = self.do_clahe(input_data)

        # Update
        rdict = {'input': output_data}
        sample.update(rdict)
        return sample


class HistogramClipping(ImedTransform):

    def __init__(self, min_percentile=5.0, max_percentile=95.0):
        self.min_percentile = min_percentile
        self.max_percentile = max_percentile

    @multichannel_capable
    def __call__(self, sample, metadata={}):
        data = np.copy(sample)
        # Run clipping
        percentile1 = np.percentile(sample, self.min_percentile)
        percentile2 = np.percentile(sample, self.max_percentile)
        data[sample <= percentile1] = percentile1
        data[sample >= percentile2] = percentile2
        return data, metadata


def rescale_values_array(arr, minv=0.0, maxv=1.0, dtype=np.float32):
    """Rescale the values of numpy array `arr` to be from `minv` to `maxv`."""
    if dtype is not None:
        arr = arr.astype(dtype)

    mina = np.min(arr)
    maxa = np.max(arr)

    if mina == maxa:
        return arr * minv

    norm = (arr - mina) / (maxa - mina)  # normalize the array first
    return (norm * (maxv - minv)) + minv  # rescale by minv and maxv, which is the normalized array by default<|MERGE_RESOLUTION|>--- conflicted
+++ resolved
@@ -249,8 +249,6 @@
     """Normalize a tensor or an array image with mean and standard deviation estimated
     from the sample itself.
     """
-
-<<<<<<< HEAD
     @multichannel_capable
     def __call__(self, sample, metadata={}):
         data_out = (sample - sample.mean()) / sample.std()
@@ -310,82 +308,6 @@
                         stop = item[dim].stop
                 all_in_slices.append(slice(start, stop))
                 pad.append(tuple(this_pad))
-=======
-    @staticmethod
-    def do_normalize(data):
-        # TODO: instance_norm?
-        if data.type(torch.bool).any():
-            mean, std = data.mean(), data.std()
-            return F.normalize(data, [mean], [std])
-        else:
-            return data
-
-    def __call__(self, sample):
-        input_data = sample['input']
-
-        # TODO: Decorator?
-        # Normalize
-        if isinstance(input_data, list):
-            input_data_normalized = []
-            for i in range(len(input_data)):
-                input_data_normalized.append(self.do_normalize(input_data[i]))
-        else:
-            input_data_normalized = self.do_normalize(input_data)
-
-        # Update
-        rdict = {'input': input_data_normalized}
-        sample.update(rdict)
-        return sample
-
-    def undo_transform(self, sample):
-        return sample
-
-
-class ToTensor(IMEDTransform):
-    """Convert a PIL image(s) or numpy array(s) to a PyTorch tensor(s)."""
-
-    def __init__(self, labeled=True):
-        self.labeled = labeled
-
-    def __call__(self, sample):
-        rdict = {}
-        input_data = sample['input']
-
-        # TODO: function?
-        # Input data
-        if len(input_data) > 1:
-            # Multiple inputs
-            # F.to_tensor transposes numpy arrays, to use torch.from_numpy, the array needs to be contiguous
-            ret_input = [torch.from_numpy(np.ascontiguousarray(item)) if isinstance(item, np.ndarray) else
-                         F.to_tensor(item) for item in input_data]
-        else:
-            # single input
-            ret_input = torch.from_numpy(np.ascontiguousarray(input_data[0])) if isinstance(input_data[0], np.ndarray) \
-                        else F.to_tensor(input_data[0])
-
-        rdict['input'] = ret_input
-
-        # Labeled data
-        if self.labeled:
-            gt_data = sample['gt']
-            if gt_data is not None:
-                if isinstance(gt_data, list):
-                    # multiple GT
-                    # torch.cat is used to be compatible with StackTensors
-                    ret_gt = torch.stack([torch.from_numpy(np.ascontiguousarray(item)) if isinstance(item, np.ndarray)
-                                          else F.to_tensor(item)[0] for item in gt_data], dim=0)
-
-                else:
-                    # single GT
-                    ret_gt = torch.from_numpy(np.ascontiguousarray(gt_data)) if isinstance(gt_data, np.ndarray) else \
-                             F.to_tensor(gt_data)
-
-                rdict['gt'] = ret_gt
-
-        # Update sample
-        sample.update(rdict)
-        return sample
->>>>>>> 8a48b3ba
 
         # Let numpy deal with slicing
         ret = super().__getitem__(tuple(all_in_slices))
@@ -639,178 +561,6 @@
         return sample
 
 
-# TODO: unit test
-class AddBackgroundClass(ImedTransform):
-
-    # TODO
-    #def undo_transform(self, sample):
-    #    return sample
-
-<<<<<<< HEAD
-    # Note: We do not apply @multichannel_capable to AddBackgroundClass
-    # because we need all the channels to determine the Background.
-    def __call__(self, sample, metadata={}):
-        # Sum across the channels (i.e. labels)
-        sum_labels = np.sum(sample, axis=0)
-        # Get background
-        background = (sum_labels == 0).astype(sample.dtype)
-        # Expand dim
-        background = np.expand_dims(background, axis=0)
-        # Concatenate
-        data_out = np.concatenate(background, sample)
-=======
-        # Input data
-        if isinstance(sample['input'], list):
-            input_data = sample['input']
-            rdict['input'] = torch.cat(input_data, dim=0)
-            sample.update(rdict)
-
-        # Labeled data
-        if isinstance(sample['gt'], list):
-            gt_data = sample['gt']
-            rdict['gt'] = torch.cat(gt_data, dim=0)
-            sample.update(rdict)
-
-        return sample
-
-    def undo_transform(self, sample):
-        return sample
-
-
-class CenterCrop3D(IMEDTransform):
-    """Make a centered crop of a specified size.
-    :param labeled: if it is a segmentation task.
-                         When this is True (default), the crop
-                         will also be applied to the ground truth.
-    """
-
-    def __init__(self, size, labeled=True):
-        self.size = size
-        self.labeled = labeled
-
-    def undo_transform(self, sample):
-        # TODO: Make it compatible with lists
-        # Compute parameters
-        td, tw, th = sample['input_metadata']["__centercrop"]
-        d, w, h = sample['input_metadata']["data_shape"]
-        fh = max(int(round((h - th) / 2.)), 0)
-        fw = max(int(round((w - tw) / 2.)), 0)
-        fd = max(int(round((d - td) / 2.)), 0)
-        npad = ((0, 0), (fw, fw), (fd, fd), (fh, fh))
-
-        # Apply undo
-        input_undo = np.pad(sample['input'],
-                            pad_width=npad,
-                            mode='constant',
-                            constant_values=0)
-        gt_undo = np.pad(sample['gt'],
-                         pad_width=npad,
-                         mode='constant',
-                         constant_values=0)
-
-        # Update
-        rdict = {'input': input_undo, 'gt': gt_undo}
-        sample.update(rdict)
-        return sample
-
-    def do_crop(self, list_data, crop_params, cval=None):
-        td, tw, th = self.size
-        fd, fw, fh = crop_params
-
-        list_crop_data = []
-        for data in list_data:
-            # Do crop
-            crop_data = data[fd:fd + td, fw:fw + tw, fh:fh + th]
-
-            # Pad image with mean if image smaller than crop size
-            cd, cw, ch = crop_data.shape
-            if (cw, ch, cd) != (tw, th, td):
-                w_diff = (tw - cw) / 2.
-                iw = 1 if w_diff % 1 != 0 else 0
-                h_diff = (th - ch) / 2.
-                ih = 1 if h_diff % 1 != 0 else 0
-                d_diff = (td - cd) / 2.
-                id_ = 1 if d_diff % 1 != 0 else 0
-                npad = ((int(d_diff) + id_, int(d_diff)),
-                        (int(w_diff) + iw, int(w_diff)),
-                        (int(h_diff) + ih, int(h_diff)))
-                constant_values = cval if not cval is None else np.mean(crop_data)
-                crop_data = np.pad(crop_data,
-                                   pad_width=npad,
-                                   mode='constant',
-                                   constant_values=constant_values)
-
-            list_crop_data.append(crop_data)
-
-        return list_crop_data
-
-    def __call__(self, sample):
-        # TODO: compatible with non list
-        # TODO: ROI
-
-        # Get params
-        d, w, h = sample['input'][0].shape
-        td, tw, th = self.size
-        fh = max(int(round((h - th) / 2.)), 0)
-        fw = max(int(round((w - tw) / 2.)), 0)
-        fd = max(int(round((d - td) / 2.)), 0)
-        crop_params = (fd, fw, fh)
-
-        # Propagate params
-        for idx, img in enumerate(sample['input']):
-            sample['input_metadata'][idx]["__centercrop"] = td, tw, th
-
-        # Do crop
-        do_input = self.do_crop(list_data=sample['input'], crop_params=crop_params)
-        rdict = {'input': do_input,
-                 'input_metadata': sample['input_metadata']}
-
-        if self.labeled:
-            do_gt = self.do_crop(list_data=sample['gt'], crop_params=crop_params, cval=0)
-            rdict['gt'] = do_gt
-
-        # Update
-        sample.update(rdict)
-        return sample
-
-
-class NormalizeInstance3D(IMEDTransform):
-
-    @staticmethod
-    def do_normalize(data):
-        # TODO: instance_norm?
-        # Check if not empty
-        if data.type(torch.bool).any():
-            mean, std = data.mean(), data.std()
-            return F.normalize(data,
-                               [mean for _ in range(0, data.shape[0])],
-                               [std for _ in range(0, data.shape[0])]).unsqueeze(0)
-        else:
-            return data
-
-    def __call__(self, sample):
-        input_data = sample['input']
-
-        # TODO: Decorator
-        if isinstance(input_data, list):
-            input_data_normalized = []
-            for i in range(len(input_data)):
-                input_data_normalized.append(self.do_normalize(input_data[i]))
-        else:
-            input_data_normalized = self.do_normalize(input_data)
-
-        # Update
-        rdict = {'input': input_data_normalized}
-        sample.update(rdict)
-        return sample
-
-    def undo_transform(self, sample):
-        return sample
->>>>>>> 8a48b3ba
-
-        return data_out, metadata
-
-
 class RandomRotation(ImedTransform):
     def __init__(self, degrees):
         if isinstance(degrees, numbers.Number):
