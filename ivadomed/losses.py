import torch
import torch.nn as nn
<<<<<<< HEAD


# Inspired from https://arxiv.org/pdf/1802.10508.pdf
class MultiClassDiceLoss(nn.Module):
    """
    :param classes_of_interest:  list containing the index of a class which dice will be added to the loss.
    """
    def __init__(self, classes_of_interest):
        super(MultiClassDiceLoss, self).__init__()
        self.classes_of_interest = classes_of_interest

    def forward(self, prediction, target):
        dice_per_class = 0
        n_classes = prediction.shape[1]

        if self.classes_of_interest is None:
            self.classes_of_interest = range(n_classes)

        for i in self.classes_of_interest:
            dice_per_class += dice_loss(prediction[:, i, ], target[:, i, ])

        return dice_per_class / len(self.classes_of_interest)
=======
>>>>>>> e9069b16


def dice_loss(input, target):
    smooth = 1.0

    iflat = input.reshape(-1)
    tflat = target.reshape(-1)
    intersection = (iflat * tflat).sum()

    return (2.0 * intersection + smooth) / (iflat.sum() + tflat.sum() + smooth)


class FocalLoss(nn.Module):
    def __init__(self, gamma=2, alpha=0.25, eps=1e-7):
        super(FocalLoss, self).__init__()
        self.gamma = gamma
        self.alpha = alpha
        self.eps = eps

    def forward(self, input, target):
        input = input.clamp(self.eps, 1. - self.eps)

        cross_entropy = - (target * torch.log(input) + (1 - target) * torch.log(1 - input))  # eq1
        logpt = - cross_entropy
        pt = torch.exp(logpt)  # eq2

        at = self.alpha * target + (1 - self.alpha) * (1 - target)
        balanced_cross_entropy = - at * logpt  # eq3

        focal_loss = balanced_cross_entropy * ((1 - pt) ** self.gamma)  # eq5

        return focal_loss.sum()
        # return focal_loss.mean()


class FocalDiceLoss(nn.Module):
    """
    Motivated by https://arxiv.org/pdf/1809.00076.pdf
    :param beta: to bring the dice and focal losses at similar scale.
    :param gamma: gamma value used in the focal loss.
    :param alpha: alpha value used in the focal loss.
    """

    def __init__(self, beta=1, gamma=2, alpha=0.25):
        super().__init__()
        self.beta = beta
        self.focal = FocalLoss(gamma, alpha)

    def forward(self, input, target):
        dc_loss = dice_function(input, target)
        fc_loss = self.focal(input, target)

        # used to fine tune beta
        # with torch.no_grad():
        #     print('DICE loss:', dc_loss.cpu().numpy(), 'Focal loss:', fc_loss.cpu().numpy())
        #     log_dc_loss = torch.log(torch.clamp(dc_loss, 1e-7))
        #     log_fc_loss = torch.log(torch.clamp(fc_loss, 1e-7))
        #     print('Log DICE loss:', log_dc_loss.cpu().numpy(), 'Log Focal loss:', log_fc_loss.cpu().numpy())
        #     print('*'*20)

        loss = torch.log(torch.clamp(fc_loss, 1e-7)) - self.beta * torch.log(torch.clamp(dc_loss, 1e-7))

        return loss


class GeneralizedDiceLoss(nn.Module):
    """
    Generalized Dice Loss: https://arxiv.org/pdf/1707.03237
    """

    def __init__(self, epsilon=1e-5):
        super(GeneralizedDiceLoss, self).__init__()
        self.epsilon = epsilon

    def forward(self, input, target):
        if not (target.size() == input.size()):
            raise ValueError("Target size ({}) must be the same as input size ({})".format(target.size(), input.size()))

        input = input.view(-1)
        target = target.view(-1)

        target = target.float()
        target_sum = target.sum(-1)
        class_weights = nn.Parameter(1. / (target_sum * target_sum).clamp(min=self.epsilon))

        intersect = (input * target).sum(-1) * class_weights
        intersect = intersect.sum()

        denominator = ((input + target).sum(-1) * class_weights).sum()

        return 1. - 2. * intersect / denominator.clamp(min=self.epsilon)<|MERGE_RESOLUTION|>--- conflicted
+++ resolved
@@ -1,6 +1,5 @@
 import torch
 import torch.nn as nn
-<<<<<<< HEAD
 
 
 # Inspired from https://arxiv.org/pdf/1802.10508.pdf
@@ -23,8 +22,6 @@
             dice_per_class += dice_loss(prediction[:, i, ], target[:, i, ])
 
         return dice_per_class / len(self.classes_of_interest)
-=======
->>>>>>> e9069b16
 
 
 def dice_loss(input, target):
@@ -74,7 +71,7 @@
         self.focal = FocalLoss(gamma, alpha)
 
     def forward(self, input, target):
-        dc_loss = dice_function(input, target)
+        dc_loss = dice_loss(input, target)
         fc_loss = self.focal(input, target)
 
         # used to fine tune beta
